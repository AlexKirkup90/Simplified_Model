--- conflicted
+++ resolved
@@ -48,73 +48,142 @@
 
     monkeypatch.setattr(strategy_core, "run_hybrid_backtest", fake_run_hybrid_backtest)
 
-<<<<<<< HEAD
+# Dummy optimizer outputs (Bayesian-style)
+dummy_cfg = backend.HybridConfig(
+    momentum_top_n=2,
+    momentum_cap=0.40,
+    mr_top_n=4,
+    mom_weight=0.60,
+    mr_weight=0.40,
+)
+
+diagnostics = pd.DataFrame(
+    [
+        {"momentum_top_n": 2, "momentum_cap": 0.40, "mom_weight": 0.60, "mr_weight": 0.40, "sharpe": 1.23},
+        {"momentum_top_n": 5, "momentum_cap": 0.25, "mom_weight": 0.70, "mr_weight": 0.30, "sharpe": 0.90},
+    ]
+)
+
+# Capture kwargs if you want to assert on them later
+captured = {}
+
+def fake_bayes_opt(prices, **kwargs):
+    captured["optimizer_kwargs"] = kwargs
+    return dummy_cfg, diagnostics
+
+# Patch the optimizer entry point used by backend
+monkeypatch.setattr(backend.optimizer, "bayesian_optimize_hybrid", fake_bayes_opt, raising=True)
+
+# Keep ancillary patches from main branch for deterministic tests
+monkeypatch.setattr(backend, "compute_regime_metrics", lambda *args, **kwargs: {}, raising=True)
+monkeypatch.setattr(backend, "build_hedge_weight", lambda *args, **kwargs: 0.0, raising=True)
+monkeypatch.setattr(
+    backend,
+    "calculate_portfolio_correlation_to_market",
+    lambda *args, **kwargs: 0.0,
+    raising=True,
+)
+
+    st.session_state["min_profitability"] = 0.0
+    st.session_state["max_leverage"] = 10.0
+
+    (
+        _,
+        _,
+        _,
+        _,
+        best_cfg,
+        search_diag,
+    ) = backend.run_backtest_isa_dynamic(auto_optimize=True, roundtrip_bps=15.0)
+
+    cfg = captured["cfg"]
+def test_run_backtest_isa_dynamic_with_auto_opt(monkeypatch):
+    # Minimal dummy data for backtest plumbing
+    dates = pd.date_range("2020-01-01", periods=10, freq="D")
+    close = pd.DataFrame({
+        "AAA": np.linspace(100, 110, len(dates)),
+        "BBB": np.linspace(50, 60, len(dates)),
+        "QQQ": np.linspace(200, 210, len(dates)),
+    }, index=dates)
+    vol = pd.DataFrame(1.0, index=dates, columns=["AAA", "BBB", "QQQ"])
+    sectors_map = {"AAA": "Tech", "BBB": "Tech"}
+
+    def fake_prepare(universe_choice, start_date, end_date):
+        return close, vol, sectors_map, "Test"
+
+    monkeypatch.setattr(backend, "_prepare_universe_for_backtest", fake_prepare, raising=True)
+
+    # --- Fake Bayesian optimizer output ---
     dummy_cfg = backend.HybridConfig(
         momentum_top_n=2,
-        momentum_cap=0.4,
+        momentum_cap=0.40,
         mr_top_n=4,
-        mom_weight=0.6,
-        mr_weight=0.4,
+        mom_weight=0.60,
+        mr_weight=0.40,
     )
     diagnostics = pd.DataFrame(
         [
-            {"momentum_top_n": 2, "mom_weight": 0.6, "mr_weight": 0.4, "sharpe": 1.23},
-            {"momentum_top_n": 5, "mom_weight": 0.7, "mr_weight": 0.3, "sharpe": 0.9},
+            {"momentum_top_n": 2, "momentum_cap": 0.40, "mom_weight": 0.60, "mr_weight": 0.40, "sharpe": 1.23},
+            {"momentum_top_n": 5, "momentum_cap": 0.25, "mom_weight": 0.70, "mr_weight": 0.30, "sharpe": 0.90},
         ]
     )
+
+    captured = {}
 
     def fake_bayes_opt(prices, **kwargs):
         captured["optimizer_kwargs"] = kwargs
         return dummy_cfg, diagnostics
 
-    monkeypatch.setattr(backend.optimizer, "bayesian_optimize_hybrid", fake_bayes_opt)
-=======
-    class DummyCfg:
-        momentum_top_n = 2
-        momentum_cap = 0.4
-        mom_weight = 0.6
-        mr_weight = 0.4
-
-    monkeypatch.setattr(backend, "optimize_hybrid_strategy", lambda prices: (DummyCfg(), 0.33))
-    monkeypatch.setattr(backend, "compute_regime_metrics", lambda *args, **kwargs: {})
-    monkeypatch.setattr(backend, "build_hedge_weight", lambda *args, **kwargs: 0.0)
-    monkeypatch.setattr(backend, "calculate_portfolio_correlation_to_market", lambda *args, **kwargs: 0.0)
->>>>>>> 47408232
-
-    st.session_state["min_profitability"] = 0.0
-    st.session_state["max_leverage"] = 10.0
-
-    (
-        _,
-        _,
-        _,
-        _,
-        best_cfg,
-        search_diag,
-    ) = backend.run_backtest_isa_dynamic(auto_optimize=True, roundtrip_bps=15.0)
-
+    monkeypatch.setattr(backend.optimizer, "bayesian_optimize_hybrid", fake_bayes_opt, raising=True)
+
+    # Capture cfg passed into strategy_core.run_hybrid_backtest
+    import strategy_core
+
+    def fake_run_hybrid_backtest(daily_prices, cfg, apply_vol_target=False, get_constituents=None):
+        captured["cfg"] = cfg
+        captured["apply_vol_target"] = apply_vol_target
+        idx = pd.date_range("2020-01-31", "2020-03-31", freq="M")
+        return {
+            "hybrid_rets": pd.Series(0.0, index=idx),
+            "mom_turnover": pd.Series(0.0, index=idx),
+            "mr_turnover": pd.Series(0.0, index=idx),
+        }
+
+    monkeypatch.setattr(strategy_core, "run_hybrid_backtest", fake_run_hybrid_backtest, raising=True)
+
+    # Run with auto_optimize + transaction costs on (15 bps)
+    strat_cum_gross, strat_cum_net, qqq_cum, hybrid_tno, best_cfg, search_diag = backend.run_backtest_isa_dynamic(
+        roundtrip_bps=15.0,
+        min_dollar_volume=0,
+        top_n=1,              # user inputs (will be overridden by optimizer)
+        name_cap=1.0,
+        sector_cap=1.0,
+        stickiness_days=1,
+        mr_topn=1,
+        mom_weight=1.0,
+        mr_weight=0.0,
+        use_enhanced_features=False,
+        auto_optimize=True,   # <-- important
+    )
+
+    # --- Assertions on optimizer outputs and pass-through cfg ---
+    assert isinstance(best_cfg, backend.HybridConfig)
+    assert best_cfg == dummy_cfg
+    pd.testing.assert_frame_equal(search_diag, diagnostics)
+
+    # Ensure the cfg used in the backtest matches the optimizer cfg + tc_bps applied
     cfg = captured["cfg"]
-<<<<<<< HEAD
+    assert isinstance(cfg, backend.HybridConfig)
     assert cfg.momentum_top_n == dummy_cfg.momentum_top_n
     assert cfg.momentum_cap == dummy_cfg.momentum_cap
     assert cfg.mr_top_n == dummy_cfg.mr_top_n
     assert cfg.mom_weight == dummy_cfg.mom_weight
     assert cfg.mr_weight == dummy_cfg.mr_weight
-
-    assert isinstance(best_cfg, backend.HybridConfig)
-    assert best_cfg == dummy_cfg
-    pd.testing.assert_frame_equal(search_diag, diagnostics)
-
+    assert cfg.tc_bps == 15.0
+
+    # Ensure optimizer was called with tc_bps propagated
     kwargs = captured.get("optimizer_kwargs", {})
     assert kwargs.get("tc_bps") == 15.0
-=======
-    assert cfg.momentum_top_n == 2
-    assert cfg.momentum_cap == 0.4
-    assert cfg.mr_top_n == 3
-    assert cfg.mom_weight == 0.6
-    assert cfg.mr_weight == 0.4
-    assert captured["apply_vol_target"] is False
-    assert cfg.target_vol_annual is None
 
 
 def test_run_backtest_isa_dynamic_applies_vol_target(monkeypatch):
@@ -130,13 +199,12 @@
     def fake_prepare(universe_choice, start_date, end_date):
         return close, vol, sectors_map, "Test"
 
-    monkeypatch.setattr(backend, "_prepare_universe_for_backtest", fake_prepare)
+    monkeypatch.setattr(backend, "_prepare_universe_for_backtest", fake_prepare, raising=True)
 
     captured = {}
-
     import strategy_core
 
-    def fake_run_hybrid_backtest(daily_prices, cfg, apply_vol_target=False):
+    def fake_run_hybrid_backtest(daily_prices, cfg, apply_vol_target=False, get_constituents=None):
         captured["apply_vol_target"] = apply_vol_target
         captured["target_vol"] = cfg.target_vol_annual
         idx = pd.date_range("2020-01-31", "2020-03-31", freq="M")
@@ -146,7 +214,7 @@
             "mr_turnover": pd.Series(0.0, index=idx),
         }
 
-    monkeypatch.setattr(strategy_core, "run_hybrid_backtest", fake_run_hybrid_backtest)
+    monkeypatch.setattr(strategy_core, "run_hybrid_backtest", fake_run_hybrid_backtest, raising=True)
 
     backend.run_backtest_isa_dynamic(
         min_dollar_volume=0,
@@ -163,5 +231,4 @@
     )
 
     assert captured.get("apply_vol_target") is True
-    assert captured.get("target_vol") == 0.1
->>>>>>> 47408232
+    assert captured.get("target_vol") == 0.1