--- conflicted
+++ resolved
@@ -234,52 +234,40 @@
     return filled, imputed_mask
 
 
-<<<<<<< HEAD
+# =========================
+# Data cleaning helpers (robust capping + interpolation)
+# =========================
+from typing import Optional, Callable, Tuple, List
+
 def _robust_return_stats(returns: pd.Series) -> tuple[float, float]:
-    """Return the location and scale estimates for a return series."""
-
-    if returns.dropna().empty:
+    """Robust location/scale (median & MAD*1.4826) with sane fallbacks."""
+    r = returns.dropna()
+    if r.empty:
         return 0.0, 0.0
-
-    median = float(returns.median())
-    mad = float((returns - median).abs().median())
+    med = float(r.median())
+    mad = float((r - med).abs().median())
     if mad and mad > 0:
-        scale = 1.4826 * mad  # Consistent MAD estimator for normal data
+        scale = 1.4826 * mad
     else:
-        std = float(returns.std(ddof=0))
+        std = float(r.std(ddof=0))
         scale = std if std and std > 0 else 0.0
-    return median, scale
+    return med, scale
 
 
 def cap_abnormal_returns(
     prices: pd.DataFrame,
     *,
     max_daily_move: float | None = None,
-    zscore_threshold: float = 6.0,
-    min_price: float | None = None,
+    zscore_threshold: float | None = 4.0,
+    min_price: float | None = 0.5,
 ) -> tuple[pd.DataFrame, pd.DataFrame]:
-    """Cap abnormal daily returns in *prices* and flag adjusted points.
-
-    Parameters
-    ----------
-    prices : DataFrame
-        Price levels per ticker.
-    max_daily_move : float | None, optional
-        Optional hard ceiling on single day moves expressed as absolute return.
-    zscore_threshold : float, optional
-        Number of robust standard deviations used to flag outliers.
-    min_price : float | None, optional
-        Optional floor applied to the adjusted price.
-    """
-
+    """Cap abnormal daily returns (robust z-scores and/or hard cap). Returns (cleaned_prices, mask)."""
     if prices is None or prices.empty:
-        empty_mask = pd.DataFrame(
-            False, index=getattr(prices, "index", []), columns=getattr(prices, "columns", [])
-        )
-        return prices, empty_mask
+        empty_mask = pd.DataFrame(False, index=getattr(prices, "index", []), columns=getattr(prices, "columns", []))
+        return prices.copy() if hasattr(prices, "copy") else pd.DataFrame(), empty_mask
 
     cleaned = prices.copy()
-    capped_mask = pd.DataFrame(False, index=cleaned.index, columns=cleaned.columns)
+    mask = pd.DataFrame(False, index=cleaned.index, columns=cleaned.columns)
 
     for col in cleaned.columns:
         series = cleaned[col].astype(float)
@@ -288,48 +276,56 @@
 
         returns = series.pct_change(fill_method=None)
         loc, scale = _robust_return_stats(returns)
-        if scale <= 0 and max_daily_move is None:
+
+        if (zscore_threshold is None or scale <= 0) and max_daily_move is None:
+            # nothing to do for this column
             continue
 
-        if scale > 0:
-            zscores = (returns - loc) / scale
+        if scale > 0 and zscore_threshold is not None:
+            z = (returns - loc) / scale
+            outliers = z.abs() > float(zscore_threshold)
         else:
-            zscores = pd.Series(0.0, index=returns.index)
-
-        outliers = zscores.abs() > zscore_threshold
+            outliers = pd.Series(False, index=returns.index)
+
         if max_daily_move is not None:
-            outliers |= returns.abs() > max_daily_move
+            outliers |= returns.abs() > float(max_daily_move)
 
         if not outliers.any():
             continue
 
-        col_mask = capped_mask[col]
+        col_mask = mask[col]
 
         for idx in outliers.index[outliers]:
+            # guard on index and NA
             if idx not in returns.index or pd.isna(returns.loc[idx]):
                 continue
 
+            # position of the outlier point in the level series
             try:
                 pos = series.index.get_loc(idx)
             except KeyError:
                 continue
-
+            if pos <= 0:
+                continue  # need a previous valid price to reconstruct
+
+            # previous valid price
             prev_values = series.iloc[:pos].dropna()
             if prev_values.empty:
                 continue
-
             prev_price = float(prev_values.iloc[-1])
-            if not np.isfinite(prev_price) or prev_price == 0:
+            if not np.isfinite(prev_price) or prev_price == 0.0:
                 continue
 
+            # clamp the return value by both z-threshold and hard cap (if provided)
             ret_val = float(returns.loc[idx])
             if max_daily_move is not None:
                 ret_val = float(np.clip(ret_val, -max_daily_move, max_daily_move))
-            if scale > 0:
-                upper = loc + zscore_threshold * scale
-                lower = loc - zscore_threshold * scale
-                ret_val = float(np.clip(ret_val, lower, upper))
-
+            if zscore_threshold is not None and scale > 0:
+                hi = loc + zscore_threshold * scale
+                lo = loc - zscore_threshold * scale
+                ret_val = float(np.clip(ret_val, lo, hi))
+
+            # reconstruct a new price
             original_price = float(series.iloc[pos])
             new_price = prev_price * (1.0 + ret_val)
             if min_price is not None and np.isfinite(min_price):
@@ -340,59 +336,23 @@
             if np.isclose(new_price, original_price, rtol=1e-9, atol=1e-12):
                 continue
 
+            # apply the change and update masks / neighboring returns
             series.iloc[pos] = new_price
             col_mask.loc[idx] = True
 
-            # Update neighbouring returns so subsequent iterations use refreshed levels
             returns.loc[idx] = ret_val
             if pos + 1 < len(series):
-                next_idx = series.index[pos + 1]
-                if next_idx in returns.index and pd.notna(series.iloc[pos + 1]) and new_price != 0:
-                    returns.loc[next_idx] = (series.iloc[pos + 1] / new_price) - 1.0
+                nxt_idx = series.index[pos + 1]
+                nxt_val = series.iloc[pos + 1]
+                if nxt_idx in returns.index and pd.notna(nxt_val) and new_price != 0:
+                    returns.loc[nxt_idx] = (nxt_val / new_price) - 1.0
 
         cleaned[col] = series
-        capped_mask[col] = col_mask
-
-    return cleaned, capped_mask
-
-
-def clean_extreme_moves(
-    prices: pd.DataFrame,
-    *,
-    max_daily_move: float = 0.30,
-    min_price: float = 1.0,
-    zscore_threshold: float = 6.0,
-    info: Optional[Callable[[str], None]] = None,
-) -> tuple[pd.DataFrame, pd.DataFrame]:
-    """Clamp implausible price swings and return a mask of adjustments."""
-
-    if prices is None or prices.empty:
-        empty_mask = pd.DataFrame(
-            False, index=getattr(prices, "index", []), columns=getattr(prices, "columns", [])
-        )
-        return prices, empty_mask
-
-    cleaned = prices.copy()
-    mask = pd.DataFrame(False, index=cleaned.index, columns=cleaned.columns)
-
-    if min_price is not None:
-        below_floor = (cleaned < min_price) & cleaned.notna()
-        if below_floor.any().any():
-            cleaned[below_floor] = float(min_price)
-            mask[below_floor] = True
-
-    cleaned, capped_mask = cap_abnormal_returns(
-        cleaned,
-        max_daily_move=max_daily_move,
-        zscore_threshold=zscore_threshold,
-        min_price=min_price,
-    )
-    mask |= capped_mask
-
-    adjustments = int(mask.values.sum())
-    if callable(info) and adjustments:
-        info(f"🧹 Data cleaning: Fixed {adjustments} extreme price moves across all stocks")
-=======
+        mask[col] = col_mask
+
+    return cleaned, mask
+
+
 def clean_extreme_moves(
     prices: pd.DataFrame,
     *,
@@ -401,212 +361,85 @@
     zscore_threshold: float | None = 4.0,
     info: Optional[Callable[[str], None]] = None,
 ) -> tuple[pd.DataFrame, pd.DataFrame]:
-    """Clamp implausible price moves and return a mask of the edits made."""
-
+    """Clamp implausible price swings (robust) and return (cleaned, mask)."""
     if prices is None or prices.empty:
         empty_mask = pd.DataFrame(False, index=getattr(prices, "index", []), columns=getattr(prices, "columns", []))
         return prices.copy() if hasattr(prices, "copy") else pd.DataFrame(), empty_mask
 
+    # Apply a basic floor first
     cleaned = prices.copy()
-    mask = pd.DataFrame(False, index=cleaned.index, columns=cleaned.columns)
-
-    total_fixes = 0
-    for col in cleaned.columns:
-        col_idx = cleaned.columns.get_loc(col)
-        series = cleaned[col].astype(float)
-        returns = series.pct_change()
-        if zscore_threshold is not None:
-            std = returns.std(skipna=True)
-            if std and not np.isclose(std, 0.0):
-                zscores = (returns - returns.mean(skipna=True)) / std
-            else:
-                zscores = pd.Series(np.nan, index=returns.index)
-        else:
-            zscores = pd.Series(np.nan, index=returns.index)
-
-        for i, value in enumerate(series.values):
-            if pd.isna(value):
-                continue
-
-            prev_val = None
-            if i > 0:
-                prev_val = cleaned.iat[i - 1, col_idx]
-            flagged = False
-
-            if min_price is not None and value < min_price:
-                flagged = True
-
-            if prev_val is not None and not pd.isna(prev_val):
-                baseline = max(abs(prev_val), 1e-9)
-                if max_daily_move is not None and abs(value - prev_val) > max_daily_move * baseline:
-                    flagged = True
-                if zscore_threshold is not None:
-                    z_val = zscores.iat[i] if i < len(zscores) else np.nan
-                    if pd.notna(z_val) and abs(float(z_val)) > zscore_threshold:
-                        flagged = True
-
-            if flagged:
-                if prev_val is not None and not pd.isna(prev_val):
-                    replacement = float(prev_val)
-                elif min_price is not None:
-                    replacement = float(max(min_price, value))
-                else:
-                    replacement = float(value)
-                cleaned.iat[i, col_idx] = replacement
-                mask.iat[i, col_idx] = True
-                total_fixes += 1
-
-    if callable(info) and total_fixes > 0:
-        info(f"🧹 Data cleaning: Fixed {total_fixes} extreme price moves across all stocks")
->>>>>>> 2f9325e9
-
-    return cleaned, mask
+    if min_price is not None:
+        floor_mask = (cleaned < min_price) & cleaned.notna()
+        if floor_mask.any().any():
+            cleaned[floor_mask] = float(min_price)
+
+    # Robust capping
+    capped, cap_mask = cap_abnormal_returns(
+        cleaned,
+        max_daily_move=max_daily_move,
+        zscore_threshold=zscore_threshold,
+        min_price=min_price,
+    )
+
+    fixes = int(cap_mask.values.sum())
+    if callable(info) and fixes > 0:
+        info(f"🧹 Data cleaning: Fixed {fixes} extreme price moves across all stocks")
+
+    return capped, cap_mask.astype(bool)
 
 
 def fill_missing_data(
     prices: pd.DataFrame,
     *,
     max_gap_days: int = 3,
-<<<<<<< HEAD
-    post_cap_max_daily_move: float | None = None,
-    zscore_threshold: float = 6.0,
-    min_price: float | None = None,
-    info: Optional[Callable[[str], None]] = None,
-) -> tuple[pd.DataFrame, pd.DataFrame, pd.DataFrame]:
-    """Fill short gaps via interpolation and cap abnormal post-fill returns."""
-
-    if prices is None or prices.empty:
-        empty_mask = pd.DataFrame(
-            False, index=getattr(prices, "index", []), columns=getattr(prices, "columns", [])
-        )
-        return prices, empty_mask, empty_mask.copy()
-
-    filled, interp_mask = linear_interpolate_short_gaps(prices, max_gap=max_gap_days)
-
-    # Handle short leading and trailing gaps via carry-forward/backward when bounded by max_gap_days
-    for col in filled.columns:
-        series = filled[col]
-        if series.notna().sum() == 0:
-            continue
-
-        first_valid = series.first_valid_index()
-        if first_valid is not None:
-            first_pos = series.index.get_loc(first_valid)
-            if first_pos > 0:
-                leading_idx = series.index[:first_pos]
-                leading_na = series.loc[leading_idx].isna()
-                if leading_na.any() and len(leading_idx) <= max_gap_days:
-                    fill_value = series.loc[first_valid]
-                    filled.loc[leading_na.index[leading_na], col] = fill_value
-                    interp_mask.loc[leading_na.index[leading_na], col] = True
-
-        last_valid = series.last_valid_index()
-        if last_valid is not None:
-            last_pos = series.index.get_loc(last_valid)
-            trailing_idx = series.index[last_pos + 1 :]
-            if len(trailing_idx) > 0:
-                trailing_na = series.loc[trailing_idx].isna()
-                if trailing_na.any() and len(trailing_idx) <= max_gap_days:
-                    fill_value = series.loc[last_valid]
-                    filled.loc[trailing_na.index[trailing_na], col] = fill_value
-                    interp_mask.loc[trailing_na.index[trailing_na], col] = True
-
-    interp_count = int(interp_mask.values.sum())
-    if callable(info) and interp_count:
-        info(f"🔧 Data filling: Filled {interp_count} missing data points with interpolation")
-
-    capped, capped_mask = cap_abnormal_returns(
-        filled,
-        max_daily_move=post_cap_max_daily_move,
-        zscore_threshold=zscore_threshold,
-        min_price=min_price,
-    )
-
-    capped_count = int(capped_mask.values.sum())
-    if callable(info) and capped_count:
-        info(f"⚠️ Data filling: Capped {capped_count} abnormal interpolated returns")
-
-    return capped, interp_mask, capped_mask
-=======
     info: Optional[Callable[[str], None]] = None,
 ) -> tuple[pd.DataFrame, pd.DataFrame]:
-    """Fill short gaps via linear interpolation and return a mask of edits."""
-
+    """Fill short gaps via *linear interpolation on the price level* and return (filled, mask)."""
     if prices is None or prices.empty:
         empty_mask = pd.DataFrame(False, index=getattr(prices, "index", []), columns=getattr(prices, "columns", []))
         return prices.copy() if hasattr(prices, "copy") else pd.DataFrame(), empty_mask
 
+    # Assumes `linear_interpolate_short_gaps` is defined elsewhere
     filled, mask = linear_interpolate_short_gaps(prices, max_gap=max_gap_days)
-    filled_count = int(mask.to_numpy().sum())
-    if callable(info) and filled_count > 0:
-        info(f"🔧 Data filling: Filled {filled_count} missing data points with interpolation")
+    n = int(mask.to_numpy().sum())
+    if callable(info) and n > 0:
+        info(f"🔧 Data filling: Filled {n} missing data points with interpolation")
     return filled, mask.astype(bool)
->>>>>>> 2f9325e9
 
 
 def validate_and_clean_market_data(
     prices: pd.DataFrame,
     *,
-<<<<<<< HEAD
-    max_missing_fraction: float = 0.2,
-    max_gap_days: int = 3,
-    max_daily_move: float = 0.30,
-    zscore_threshold: float = 6.0,
-    min_price: float = 1.0,
-    info: Optional[Callable[[str], None]] = None,
-) -> tuple[pd.DataFrame, list[str], pd.DataFrame, pd.DataFrame]:
-    """Run the full validation and cleaning pipeline for market data."""
-
-    if prices is None or prices.empty:
-        empty_mask = pd.DataFrame(
-            False, index=getattr(prices, "index", []), columns=getattr(prices, "columns", [])
-        )
-        return prices, [], empty_mask, empty_mask.copy()
-
-    df = prices.copy()
-    alerts: list[str] = []
-
-    missing_frac = df.isna().mean()
-    drop_cols = missing_frac[missing_frac > max_missing_fraction].index.tolist()
-    if drop_cols:
-        df = df.drop(columns=drop_cols)
-        alerts.append(
-            f"Removed {len(drop_cols)} stocks with >{int(max_missing_fraction * 100)}% missing data"
-        )
-        alerts.append(f"Data shape: {prices.shape} → {df.shape}")
-
-    if df.empty:
-        empty_mask = pd.DataFrame(False, index=prices.index, columns=df.columns)
-        return df, alerts, empty_mask, empty_mask.copy()
-
-    cleaned, extreme_mask = clean_extreme_moves(
-        df,
-=======
     max_missing_ratio: float = 0.20,
     max_daily_move: float = 0.35,
     min_price: float = 0.5,
     zscore_threshold: float | None = 4.0,
     max_gap_days: int = 3,
     info: Optional[Callable[[str], None]] = None,
-) -> tuple[pd.DataFrame, list[str], pd.DataFrame]:
-    """Validate raw market data and apply the cleaning pipeline."""
-
+) -> tuple[pd.DataFrame, List[str], pd.DataFrame]:
+    """
+    Full validation + cleaning pipeline:
+      1) Drop tickers with too much missing data
+      2) Cap extreme moves (robust z/MAD + optional hard cap)
+      3) Interpolate short gaps on levels
+    Returns: (cleaned_df, alerts_list, combined_mask)
+    """
     if prices is None or prices.empty:
         empty = pd.DataFrame(index=getattr(prices, "index", []))
         empty_mask = pd.DataFrame(False, index=empty.index, columns=[])
         return empty, [], empty_mask
 
     data = prices.copy()
-    alerts: list[str] = []
+    alerts: List[str] = []
     original_shape = data.shape
 
+    # 1) Drop very sparse tickers
     if max_missing_ratio is not None and data.shape[1] > 0:
-        missing_fraction = data.isna().mean()
-        drop_cols = missing_fraction[missing_fraction > max_missing_ratio].index.tolist()
+        miss_frac = data.isna().mean()
+        drop_cols = miss_frac[miss_frac > max_missing_ratio].index.tolist()
         if drop_cols:
             data = data.drop(columns=drop_cols)
-            threshold_pct = int(round(max_missing_ratio * 100))
-            alerts.append(f"Removed {len(drop_cols)} stocks with >{threshold_pct}% missing data")
+            alerts.append(f"Removed {len(drop_cols)} stocks with >{int(round(max_missing_ratio*100))}% missing data")
 
     if data.shape != original_shape:
         alerts.append(f"Data shape: {original_shape} → {data.shape}")
@@ -615,39 +448,25 @@
         mask = pd.DataFrame(False, index=prices.index, columns=data.columns)
         return data, alerts, mask
 
+    # 2) Cap extreme moves
     cleaned, mask_clean = clean_extreme_moves(
         data,
->>>>>>> 2f9325e9
         max_daily_move=max_daily_move,
         min_price=min_price,
         zscore_threshold=zscore_threshold,
         info=info,
     )
-<<<<<<< HEAD
-
-    filled, fill_mask, fill_cap_mask = fill_missing_data(
-        cleaned,
-        max_gap_days=max_gap_days,
-        post_cap_max_daily_move=max_daily_move,
-        zscore_threshold=zscore_threshold,
-        min_price=min_price,
-        info=info,
-    )
-
-    capped_mask = extreme_mask | fill_cap_mask
-
-    return filled, alerts, fill_mask, capped_mask
-=======
+
+    # 3) Fill short gaps
     filled, mask_fill = fill_missing_data(
         cleaned,
         max_gap_days=max_gap_days,
         info=info,
     )
+
     combined_mask = (mask_clean | mask_fill).astype(bool)
-
     return filled, alerts, combined_mask
-
->>>>>>> 2f9325e9
+  
 # =========================
 # NEW: Enhanced Position Sizing (Fixes the 28.99% bug)
 # =========================
