# backend.py — Enhanced Hybrid Top150 / Composite Rank / Sector Caps / Stickiness / ISA lock
import os, io, warnings, json, hashlib
from typing import Optional, Tuple, Dict, List, Any, Callable
import numpy as np
import pandas as pd
import yfinance as yf
import requests
from io import StringIO
import streamlit as st
import logging
from datetime import datetime, date
from dateutil.relativedelta import relativedelta
from concurrent.futures import ThreadPoolExecutor, TimeoutError
from pathlib import Path
import optimizer
import strategy_core
<<<<<<< HEAD
from strategy_core import HybridConfig, l1_turnover
=======
from strategy_core import HybridConfig, cap_weights as sc_cap_weights  # alias to avoid shadowing
>>>>>>> 98e66e33

warnings.filterwarnings("ignore")

# =========================
# Config & Secrets
# =========================
GIST_ID = st.secrets.get("GIST_ID")
GITHUB_TOKEN = st.secrets.get("GITHUB_TOKEN")
GIST_API_URL = f"https://api.github.com/gists/{GIST_ID}" if GIST_ID else None
HEADERS = (
    {
        "Authorization": f"token {GITHUB_TOKEN}",
        "Accept": "application/vnd.github+json",
        "User-Agent": "isa-dynamic/1.0",
    }
    if GITHUB_TOKEN
    else {}
)

GIST_PORTF_FILE = "portfolio.json"
LIVE_PERF_FILE  = "live_perf.csv"
LOCAL_PORTF_FILE = "last_portfolio.csv"
ASSESS_LOG_FILE = "assess_log.csv"

ROUNDTRIP_BPS_DEFAULT = 20
REGIME_MA = 200
AVG_TRADE_SIZE_DEFAULT = 0.02  # 2% avg single-leg trade size

# Defaults for regime-based exposure adjustments
VIX_TS_THRESHOLD_DEFAULT = 1.0   # VIX3M / VIX ratio; <1 implies stress
HY_OAS_THRESHOLD_DEFAULT = 6.0   # High-yield OAS level (%) signalling stress

# ISA preset
STRATEGY_PRESETS = {
    "ISA Dynamic (0.75)": {
        "mom_lb": 15, "mom_topn": 8, "mom_cap": 0.25,
        "mr_lb": 21,  "mr_topn": 3, "mr_ma": 200,
        "mom_w": 0.85, "mr_w": 0.15,
        "trigger": 0.75,
        "stability_days": 7,   # stickiness default
        "sector_cap": 0.30     # sector cap default
    }
}

# Default mapping from regime metrics to strategy parameters.  These
# values are recalibrated periodically by ``update_parameter_mapping``.
PARAM_MAP_DEFAULTS = {
    "low_vol": 0.02,
    "high_vol": 0.04,
    "top_n_low": 10,
    "top_n_mid": 8,
    "top_n_high": 5,
    "name_cap_low": 0.30,
    "name_cap_mid": 0.25,
    "name_cap_high": 0.20,
    "sector_cap_low": 0.35,
    "sector_cap_mid": 0.30,
    "sector_cap_high": 0.25,
}


def _emit_info(msg: str, info: Callable[[str], None] | None = None) -> None:
    """Prefer provided info callback, then Streamlit, else logging."""
    if callable(info):
        info(msg)
        return
    try:
        import streamlit as st  # type: ignore
        st.info(msg)
    except Exception:
        logging.info(msg)

# =========================
# NEW: Enhanced Data Validation & Cleaning
# =========================
def clean_extreme_moves(
    prices_df: pd.DataFrame,
    max_daily_move: float = 0.30,
    min_price: float = 1.0,
    zscore_threshold: float = 5.0,
    info: Callable[[str], None] | None = None,
) -> Tuple[pd.DataFrame, pd.DataFrame]:
    """Clean extreme price moves that are likely data errors.

    Returns the cleaned prices and a mask indicating which points were
    replaced so downstream analysis can optionally exclude them.
    """
    if prices_df.empty:
        return prices_df, pd.DataFrame(index=prices_df.index, columns=prices_df.columns)

    cleaned_df = prices_df.copy()
    replaced_mask = pd.DataFrame(False, index=prices_df.index, columns=prices_df.columns)
    total_corrections = 0

    for column in cleaned_df.columns:
        series = pd.to_numeric(cleaned_df[column].copy(), errors="coerce")

        if series.dropna().empty:
            cleaned_df[column] = series
            continue

        # Remove prices below minimum (likely stock splits not handled)
        low_price_mask = series < min_price
        if low_price_mask.any():
            series = series.where(~low_price_mask)
            series = series.ffill().bfill()
            replaced_mask.loc[low_price_mask, column] = True
            total_corrections += int(low_price_mask.sum())

        for _ in range(50):
            daily_returns = series.pct_change().abs()
            log_returns = np.log(series).diff()
            rolling_mean = log_returns.shift(1).rolling(window=20, min_periods=1).mean()
            rolling_std = log_returns.shift(1).rolling(window=20, min_periods=1).std(ddof=0)
            z_scores = (log_returns - rolling_mean) / rolling_std

            extreme_mask = (daily_returns > max_daily_move) & (z_scores.abs() > zscore_threshold)
            extreme_dates = extreme_mask[extreme_mask].index
            if len(extreme_dates) == 0:
                break

            date = extreme_dates[0]
            total_corrections += 1
            date_idx = series.index.get_loc(date)

            if 0 < date_idx < len(series) - 1:
                prev_price = series.iloc[date_idx - 1]
                next_price = series.iloc[date_idx + 1]

                if pd.notna(prev_price) and pd.notna(next_price):
                    series.iloc[date_idx] = (prev_price + next_price) / 2
                elif pd.notna(prev_price):
                    series.iloc[date_idx] = prev_price
                elif pd.notna(next_price):
                    series.iloc[date_idx] = next_price
            elif date_idx > 0:
                series.iloc[date_idx] = series.iloc[date_idx - 1]

            replaced_mask.at[date, column] = True

        cleaned_df[column] = series

    if total_corrections > 0:
        msg = f"🧹 Data cleaning: Fixed {total_corrections} extreme price moves across all stocks"
<<<<<<< HEAD
        _emit_info(msg, info)
=======
        (info or st.info)(msg)
>>>>>>> 98e66e33

    return cleaned_df, replaced_mask


def fill_missing_data(
    prices_df: pd.DataFrame,
    max_gap_days: int = 5,
    info: Callable[[str], None] | None = None,
) -> Tuple[pd.DataFrame, pd.DataFrame]:
    """Fill missing data gaps with interpolation limited to each gap.

    Returns the filled prices and a mask indicating which entries were
    imputed so they can be excluded if desired.
    """
    if prices_df.empty:
        empty_mask = pd.DataFrame(index=prices_df.index, columns=prices_df.columns)
        return prices_df, empty_mask

    filled_df = prices_df.copy()
    imputed_mask = pd.DataFrame(False, index=prices_df.index, columns=prices_df.columns)
    total_filled = 0

    for column in filled_df.columns:
        series = filled_df[column].copy()
        missing_mask = series.isna()

        if missing_mask.any():
            # Identify consecutive missing groups
            groups = (missing_mask != missing_mask.shift()).cumsum()
            group_sizes = missing_mask.groupby(groups).sum()
            gap_ids = group_sizes[(group_sizes > 0) & (group_sizes <= max_gap_days)].index

            for gid in gap_ids:
                gap_mask = (groups == gid) & missing_mask
                gap_indices = series.index[gap_mask]

                if len(gap_indices) == 0:
                    continue

                start_idx = series.index.get_loc(gap_indices[0])
                end_idx = series.index.get_loc(gap_indices[-1])

                seg = series.iloc[max(0, start_idx - 1) : min(len(series), end_idx + 2)]
                seg = seg.interpolate(method="linear", limit_direction="both")
                series.loc[gap_indices] = seg.loc[gap_indices]

                imputed_mask.loc[gap_indices, column] = True
                total_filled += len(gap_indices)

        filled_df[column] = series

    if total_filled > 0:
        msg = f"🔧 Data filling: Filled {total_filled} missing data points with interpolation"
<<<<<<< HEAD
        try:
            if info:
                info(msg)
            else:
                st.info(msg)
        except Exception:
            logging.info(msg)
=======
        (info or st.info)(msg)
>>>>>>> 98e66e33

    return filled_df, imputed_mask


def validate_and_clean_market_data(
    prices_df: pd.DataFrame,
<<<<<<< HEAD
    max_daily_move: float = 0.25,
    min_price: float = 0.50,
    max_gap_days: int = 3,
=======
>>>>>>> 98e66e33
    info: Callable[[str], None] | None = None,
) -> Tuple[pd.DataFrame, List[str], pd.DataFrame]:
    """Comprehensive data validation and cleaning pipeline.

    Returns the cleaned data, a list of alerts, and a boolean mask
    indicating which observations were imputed (either from extreme
    move fixes or gap filling).
    """
    if prices_df.empty:
        empty_mask = pd.DataFrame(index=prices_df.index, columns=prices_df.columns)
        return prices_df, ["No data to clean"], empty_mask

    original_shape = prices_df.shape
    alerts: List[str] = []

    # Step 1: Clean extreme moves
    cleaned_df, replaced_mask = clean_extreme_moves(
<<<<<<< HEAD
        prices_df, max_daily_move=max_daily_move, min_price=min_price, info=info
    )

    # Step 2: Fill missing data gaps
    filled_df, fill_mask = fill_missing_data(
        cleaned_df, max_gap_days=max_gap_days, info=info
    )
=======
        prices_df, max_daily_move=0.25, min_price=0.50, info=info
    )

    # Step 2: Fill missing data gaps
    filled_df, fill_mask = fill_missing_data(cleaned_df, max_gap_days=3, info=info)
>>>>>>> 98e66e33

    imputed_mask = replaced_mask | fill_mask

    # Step 3: Remove columns with too much missing data
    missing_pct = filled_df.isnull().sum() / len(filled_df)
    good_columns = missing_pct[missing_pct < 0.20].index  # Keep columns with <20% missing

    if len(good_columns) < len(filled_df.columns):
        removed = len(filled_df.columns) - len(good_columns)
        alerts.append(f"Removed {removed} stocks with >20% missing data")
        filled_df = filled_df[good_columns]
        imputed_mask = imputed_mask[good_columns]

    # Step 4: Final validation
    remaining_missing = filled_df.isnull().sum().sum()
    total_points = filled_df.shape[0] * filled_df.shape[1]
    final_missing_pct = (remaining_missing / total_points) * 100 if total_points > 0 else 0

    if final_missing_pct > 0:
        alerts.append(f"Final missing data: {final_missing_pct:.1f}%")

    # Step 5: Check for remaining extreme moves
    for col in filled_df.columns:
        daily_rets = filled_df[col].pct_change().abs()
        extreme_count = (daily_rets > 0.25).sum()
        if extreme_count > 0:
            alerts.append(f"{col}: {extreme_count} remaining extreme moves")

    final_shape = filled_df.shape
    alerts.append(f"Data shape: {original_shape} → {final_shape}")

    return filled_df, alerts, imputed_mask

# =========================
# NEW: Enhanced Position Sizing (Fixes the 28.99% bug)
# =========================

def generate_td1_targets_asof(
    daily_close: pd.DataFrame,
    sectors_map: dict,
    preset: dict,
    asof: Optional[pd.Timestamp] = None,
    use_enhanced_features: bool = True,
) -> pd.Series:
    """
    Build targets exactly as on Trading Day 1:
    - Freeze signals at the most recent month-end prior to `asof`
    - Run the same screens, ranking, caps, and (if used) exposure scaling
    """
    asof = pd.Timestamp(asof or pd.Timestamp.today()).normalize()
    last_eom = (asof - pd.offsets.MonthBegin(1)) + pd.offsets.MonthEnd(0)

    # Use *only* data available at last_eom
    hist = daily_close.loc[:last_eom].copy()
    if hist.empty:
        return pd.Series(dtype=float)

    # Your existing (fixed) builder runs full selection + caps
    weights = _build_isa_weights_fixed(
        hist, preset, sectors_map, use_enhanced_features=use_enhanced_features
    )  # returns weights summing to equity exposure
    weights = weights / weights.sum() if weights.sum() > 0 else weights
    # normalize → enforce caps → final renorm before exposure scaling

    regime_metrics: Dict[str, float] = {}
    # If TD1 applies regime exposure (not the drawdown scaler on *returns*, but the weight scaler), apply it here too
    if use_enhanced_features and len(hist) > 0 and len(weights) > 0:
        try:
            regime_metrics = compute_regime_metrics(hist)
            regime_exposure = get_regime_adjusted_exposure(regime_metrics)
            weights = weights * float(regime_exposure)   # leaves implied cash = 1 - sum(weights)
        except Exception:
            regime_metrics = {}

    return weights.fillna(0.0)

# ---- Software split caps (Option 2) ----
ENABLE_SOFTWARE_SUBCAPS: bool = True   # turn on/off the feature
PARENT_SOFTWARE_CAP: float = 0.30      # keep total Software <= 30%
SOFTWARE_SUBCAP: float = 0.18          # each Software sub-bucket <= 18%

def enforce_caps_iteratively(
    weights: pd.Series,
    sector_labels: dict[str, str],
    name_cap: float = 0.25,
    sector_cap: float = 0.30,
    group_caps: dict[str, float] | None = None,
    max_iter: int = 200,
    debug: bool = False
) -> pd.Series:
    """
    Enforce name caps, per-sector caps, and optional per-group (hierarchical) caps.
    - sector_labels: mapping ticker -> label (can be "Software:Security", etc.)
    - sector_cap: default cap for any sector not explicitly listed in group_caps
    - group_caps: optional dict like {"Software": 0.30, "Software:Security": 0.18, ...}
                  Parent groups are labels with no ":" (e.g., "Software").
    We *do not* force re-distribution; trimmed weight becomes cash (i.e., sum <= 1).
    This residual cash persists until any later exposure scaling step.
    """

    if weights.empty:
        return weights

    w = weights.astype(float).copy()
    w[w < 0] = 0.0

    # Normalize only if clearly >1 because some callers already pre-normalize
    if w.sum() > 1.0 + 1e-9:
        w = w / w.sum()

    # Vectorized helpers
    ser_sector = pd.Series({k: sector_labels.get(k, "Unknown") for k in w.index})
    ser_top = ser_sector.map(lambda s: s.split(":")[0])

    def _apply_name_caps(w: pd.Series) -> tuple[pd.Series, bool]:
        over = w[w > name_cap]
        if over.empty:
            return w, False
        w.loc[over.index] = name_cap
        return w, True

    def _apply_sector_caps(w: pd.Series) -> tuple[pd.Series, bool]:
        changed = False
        sums = w.groupby(ser_sector).sum()
        for sec, s in sums.items():
            cap = (group_caps.get(sec) if group_caps and sec in group_caps else sector_cap)
            if s > cap + 1e-12:
                f = cap / s
                idx = ser_sector[ser_sector == sec].index
                w.loc[idx] = w.loc[idx] * f
                changed = True
        return w, changed

    def _apply_parent_caps(w: pd.Series) -> tuple[pd.Series, bool]:
        if not group_caps:
            return w, False
        changed = False
        parent_labels = [k for k in group_caps.keys() if ":" not in k]
        if not parent_labels:
            return w, False
        sums = w.groupby(ser_top).sum()
        for parent in parent_labels:
            if parent in sums.index and sums[parent] > group_caps[parent] + 1e-12:
                f = group_caps[parent] / sums[parent]
                idx = ser_top[ser_top == parent].index
                w.loc[idx] = w.loc[idx] * f
                changed = True
        return w, changed

    for _ in range(max_iter):
        changed_any = False

        w, c1 = _apply_name_caps(w)
        w, c2 = _apply_sector_caps(w)
        w, c3 = _apply_parent_caps(w)

        changed_any = c1 or c2 or c3
        if not changed_any:
            break

    # Safety: clip tiny negatives from numerical noise
    w[w < 0] = 0.0
    return w

# --- Enhanced sector bucketing -----------------------------------------------

def get_enhanced_sector_map(tickers: list[str], base_map: dict[str, str] | None = None) -> dict[str, str]:
    """
    Return an 'enhanced' sector map. If a ticker is 'Software' in the base map,
    split it into sub-buckets to allow finer caps: Security, Data/AI, AdTech,
    Collaboration, Commerce, Other. Everything else passes through.

    Priority: if base_map is provided, use it. Otherwise fall back to 'Unknown'.
    """

    base_map = base_map or {}

    # --- software sub-buckets (ticker heuristics) ---
    sec_security = {
        "CRWD","ZS","FTNT","PANW","OKTA","S","TENB","NET"
    }
    sec_data_ai = {
        "PLTR","SNOW","MDB","DDOG","AI"  # keep PLTR here
    }
    sec_adtech = {"APP","TTD"}
    sec_collab = {"ZM","TEAM"}
    sec_commerce = {"SHOP","MELI","ETSY","SQ","ADYEY","AFRM"}

    # Convenience helper
    def _software_bucket(t: str) -> str:
        u = t.upper()
        if u in sec_security:  return "Software:Security"
        if u in sec_data_ai:   return "Software:Data/AI"
        if u in sec_adtech:    return "Software:AdTech"
        if u in sec_collab:    return "Software:Collab"
        if u in sec_commerce:  return "Software:Commerce"
        return "Software:Other"

    out: dict[str, str] = {}
    for t in tickers:
        base = (base_map.get(t)
                or base_map.get(t.upper())
                or "Unknown")

        # keep a few custom buckets you already use if present in base
        if base in {"AI Hardware","Crypto/Fintech","Mega Tech","Semiconductors"}:
            out[t] = base
        elif base == "Software":
            out[t] = _software_bucket(t)
        else:
            out[t] = base
    return out

def build_group_caps(enhanced_map: dict[str, str]) -> dict[str, float]:
    """
    Build a dictionary of caps to apply in enforce_caps_iteratively.
    We keep the global Software cap AND add mini-caps to any present sub-buckets.
    """
    if not ENABLE_SOFTWARE_SUBCAPS:
        return {}

    caps: dict[str, float] = {}
    # Parent cap
    caps["Software"] = PARENT_SOFTWARE_CAP

    # Sub-buckets that actually appear
    present = {v for v in enhanced_map.values() if v.startswith("Software:")}
    for sb in present:
        caps[sb] = min(SOFTWARE_SUBCAP, PARENT_SOFTWARE_CAP)
    return caps

# =========================
# NEW: Volatility-Adjusted Position Sizing
# =========================
def get_volatility_adjusted_caps(weights: pd.Series, daily_prices: pd.DataFrame, 
                                lookback: int = 63, base_cap: float = 0.25) -> Dict[str, float]:
    """Adjust position caps based on individual stock volatility"""
    if daily_prices.empty or len(daily_prices) < lookback:
        return {ticker: base_cap for ticker in weights.index}
    
    # Calculate trailing volatilities
    returns = daily_prices.pct_change().dropna()
    if len(returns) < lookback:
        return {ticker: base_cap for ticker in weights.index}
        
    vols = returns.rolling(lookback).std().iloc[-1]
    median_vol = vols.median()
    
    adj_caps = {}
    for ticker in weights.index:
        if ticker not in vols.index:
            adj_caps[ticker] = base_cap
            continue
            
        stock_vol = vols[ticker]
        if pd.isna(stock_vol) or stock_vol <= 0:
            adj_caps[ticker] = base_cap
            continue
        
        # Scale cap inversely to volatility (lower vol = higher cap allowed)
        vol_ratio = median_vol / stock_vol
        vol_adjustment = np.clip(vol_ratio, 0.7, 1.3)  # 30% adjustment max
        
        adjusted_cap = base_cap * vol_adjustment
        adj_caps[ticker] = min(adjusted_cap, 0.35)  # Never exceed 35%
    
    return adj_caps

# =========================
# NEW: Risk Parity Weighting
# =========================
def risk_parity_weights(prices: pd.DataFrame, tickers: List[str], lookback: int = 63) -> pd.Series:
    """Compute inverse-volatility risk parity weights.

    Parameters
    ----------
    prices : pd.DataFrame
        Daily price history for the universe of tickers.
    tickers : List[str]
        List of tickers to weight.
    lookback : int, optional
        Number of trading days for volatility calculation, by default 63.

    Returns
    -------
    pd.Series
        Risk-parity weights summing to 1.0 for the provided tickers.
    """
    if not tickers:
        return pd.Series(dtype=float)

    # Ensure we have the necessary price data
    sub_prices = prices.reindex(columns=tickers)
    returns = sub_prices.pct_change().dropna()
    if returns.empty or len(returns) < lookback:
        # Fall back to equal weighting if not enough data
        return pd.Series(1 / len(tickers), index=tickers)

    vols = returns.rolling(lookback).std().iloc[-1]
    vols = vols.replace(0, np.nan)

    inv_vol = 1 / vols
    inv_vol = inv_vol.replace([np.inf, -np.inf], np.nan).dropna()
    if inv_vol.empty:
        return pd.Series(1 / len(tickers), index=tickers)

    weights = inv_vol / inv_vol.sum()
    return weights.reindex(tickers).fillna(0.0)

# =========================
# NEW: Signal Decay Modeling
# =========================
def apply_signal_decay(
    momentum_scores: pd.Series,
    signal_age_days: int | float | pd.Series | dict[str, int] = 0,
    half_life: int = 45,
) -> pd.Series:
    """Apply exponential decay to momentum signals based on age

    Parameters
    ----------
    momentum_scores : pd.Series
        Series of momentum scores indexed by ticker.
    signal_age_days : Union[int, pd.Series, Dict]
        Age of each signal in days.  Can be a scalar applied to all
        tickers or a Series/Dict providing ages per ticker.
    half_life : int, default 45
        Half-life in days for the exponential decay.
    """

    if isinstance(signal_age_days, (int, float)):
        if signal_age_days <= 0:
            return momentum_scores
        decay_factor = 0.5 ** (signal_age_days / half_life)
        return momentum_scores * decay_factor

    ages = pd.Series(signal_age_days).reindex(momentum_scores.index).fillna(0)
    if (ages <= 0).all():
        return momentum_scores

    decay_factors = 0.5 ** (ages / half_life)
    return momentum_scores * decay_factors

# =========================
# NEW: Regime-Adjusted Position Sizing
# =========================
def get_regime_adjusted_exposure(regime_metrics: Dict[str, float]) -> float:
    """Scale overall portfolio exposure based on market regime"""
    breadth = regime_metrics.get('breadth_pos_6m', 0.5)
    vol_regime = regime_metrics.get('qqq_vol_10d', 0.02)
    qqq_above_ma = regime_metrics.get('qqq_above_200dma', 1.0)
    vix_ts = regime_metrics.get('vix_term_structure', 1.0)
    hy_oas = regime_metrics.get('hy_oas', 4.0)
    
    # Base exposure
    exposure = 1.0
    
    # Adjust for breadth
    if breadth < 0.35:  # Very poor breadth
        exposure *= 0.7
    elif breadth < 0.45:  # Poor breadth
        exposure *= 0.85
    elif breadth > 0.65:  # Good breadth
        exposure *= 1.0
    else:  # Mixed breadth
        exposure *= 0.95
    
    # Adjust for volatility
    if vol_regime > 0.035:  # High volatility
        exposure *= 0.8
    elif vol_regime < 0.015:  # Low volatility
        exposure *= 1.05

    # VIX term structure (3M/1M); backwardation (< threshold) is risk-off
    vix_thresh = st.session_state.get("vix_ts_threshold", VIX_TS_THRESHOLD_DEFAULT)
    if vix_ts < vix_thresh:
        exposure *= 0.8

    # High-yield credit spreads
    oas_thresh = st.session_state.get("hy_oas_threshold", HY_OAS_THRESHOLD_DEFAULT)
    if hy_oas > oas_thresh:
        exposure *= 0.8
    elif hy_oas < max(0.0, oas_thresh - 2):
        exposure *= 1.05
    
    # Adjust for trend
    if qqq_above_ma < 1.0:  # Below 200DMA
        exposure *= 0.9

    return np.clip(exposure, 0.3, 1.2)  # Keep between 30% and 120%

######################################################################
# Parameter mapping updater
######################################################################
def update_parameter_mapping(log: pd.DataFrame | None = None) -> None:
    """Recalibrate the mapping from metrics to parameter defaults.

    The function ingests historical assessment/outcome pairs and uses a
    simple grid-search (gradient-free optimisation) to determine
    volatility breakpoints and recommended caps.  Results are stored in
    ``st.session_state['param_map_defaults']``.

    Parameters
    ----------
    log : pd.DataFrame, optional
        Assessment log with at least the columns ``metrics``,
        ``portfolio_ret`` and ``benchmark_ret``.  If ``None`` the log is
        loaded via :func:`load_assess_log`.
    """

    if log is None:
        log = load_assess_log()

    required = {"metrics", "portfolio_ret", "benchmark_ret"}
    if log.empty or not required.issubset(log.columns):
        return

    # Extract volatility metric and compute portfolio alpha as outcome
    def _extract_vol(x: Any) -> float:
        try:
            return float(json.loads(x).get("qqq_vol_10d", np.nan))
        except Exception:
            return np.nan

    vols = log["metrics"].apply(_extract_vol).astype(float)
    outcomes = log["portfolio_ret"].astype(float) - log["benchmark_ret"].astype(float)
    mask = vols.notna() & outcomes.notna()
    vols, outcomes = vols[mask], outcomes[mask]

    if len(vols) < 5:
        # Not enough data to recalibrate
        return

    # Candidate thresholds for grid search
    candidates = np.linspace(vols.quantile(0.1), vols.quantile(0.9), 8)
    best_low = PARAM_MAP_DEFAULTS["low_vol"]
    best_high = PARAM_MAP_DEFAULTS["high_vol"]
    best_score = -np.inf

    for low in candidates:
        for high in candidates:
            if high <= low:
                continue
            low_mask = vols < low
            high_mask = vols > high
            if low_mask.sum() < 1 or high_mask.sum() < 1:
                continue
            score = outcomes[low_mask].mean() - outcomes[high_mask].mean()
            if score > best_score:
                best_score = score
                best_low, best_high = float(low), float(high)

    # Adjust caps proportional to regime separation strength
    delta = float(np.tanh(best_score))  # bounded adjustment factor
    name_cap_low = np.clip(PARAM_MAP_DEFAULTS["name_cap_low"] + 0.05 * delta, 0.15, 0.35)
    name_cap_high = np.clip(PARAM_MAP_DEFAULTS["name_cap_high"] - 0.05 * delta, 0.15, 0.35)
    sector_cap_low = np.clip(PARAM_MAP_DEFAULTS["sector_cap_low"] + 0.05 * delta, 0.20, 0.40)
    sector_cap_high = np.clip(PARAM_MAP_DEFAULTS["sector_cap_high"] - 0.05 * delta, 0.20, 0.40)
    top_n_low = int(np.clip(PARAM_MAP_DEFAULTS["top_n_low"] + 2 * delta, 5, 12))
    top_n_high = int(np.clip(PARAM_MAP_DEFAULTS["top_n_high"] - 2 * delta, 3, 10))

    st.session_state["param_map_defaults"] = {
        "low_vol": best_low,
        "high_vol": best_high,
        "top_n_low": top_n_low,
        "top_n_mid": PARAM_MAP_DEFAULTS["top_n_mid"],
        "top_n_high": top_n_high,
        "name_cap_low": float(name_cap_low),
        "name_cap_mid": PARAM_MAP_DEFAULTS["name_cap_mid"],
        "name_cap_high": float(name_cap_high),
        "sector_cap_low": float(sector_cap_low),
        "sector_cap_mid": PARAM_MAP_DEFAULTS["sector_cap_mid"],
        "sector_cap_high": float(sector_cap_high),
    }


# =========================
# NEW: Regime-Based Parameter Mapping
# =========================
def map_metrics_to_settings(metrics: Dict[str, float]) -> Dict[str, float]:
    """Map regime metrics to strategy parameter settings.

    This function also triggers a periodic update of the parameter
    mapping on the first day of each month using
    :func:`update_parameter_mapping`.

    Parameters
    ----------
    metrics : dict
        Dictionary containing regime metrics such as ``qqq_vol_10d``.

    Returns
    -------
    dict
        Dictionary with keys ``top_n``, ``name_cap``, and ``sector_cap``.
    """

    today = date.today()
    if today.day == 1 and st.session_state.get("_param_map_last_update") != today:
        try:
            update_parameter_mapping()
        except Exception as exc:  # pragma: no cover - best effort only
            st.warning(f"Parameter update failed: {exc}")
        st.session_state["_param_map_last_update"] = today

    mapping = st.session_state.get("param_map_defaults", PARAM_MAP_DEFAULTS)
    vol = metrics.get("qqq_vol_10d", np.nan)

    top_n = mapping["top_n_mid"]
    name_cap = mapping["name_cap_mid"]
    sector_cap = mapping["sector_cap_mid"]

    if pd.notna(vol):
        if vol > mapping["high_vol"]:  # High volatility -> be more defensive
            top_n = mapping["top_n_high"]
            name_cap = mapping["name_cap_high"]
            sector_cap = mapping["sector_cap_high"]
        elif vol < mapping["low_vol"]:  # Low volatility -> allow broader exposure
            top_n = mapping["top_n_low"]
            name_cap = mapping["name_cap_low"]
            sector_cap = mapping["sector_cap_low"]

    return {"top_n": top_n, "name_cap": name_cap, "sector_cap": sector_cap}

# =========================
# NEW: Enhanced Drawdown Controls
# =========================
def get_drawdown_adjusted_exposure(current_returns: pd.Series,
                                   qqq_returns: pd.Series,
                                   threshold_fraction: float = 0.8) -> float:
    """Reduce exposure during sustained drawdowns

    Parameters
    ----------
    current_returns : pd.Series
        Strategy returns leading up to the evaluation point.
    qqq_returns : pd.Series
        Corresponding QQQ benchmark returns used to derive a dynamic
        drawdown threshold.
    threshold_fraction : float, optional
        Fraction of QQQ's drawdown used as the maximum tolerable drawdown
        before scaling, by default 0.8.
    """
    if current_returns.empty or qqq_returns.empty:
        return 1.0

    equity_curve = (1 + current_returns.fillna(0)).cumprod()
    strat_dd = (equity_curve / equity_curve.cummax() - 1).iloc[-1]

    qqq_curve = (1 + qqq_returns.fillna(0)).cumprod()
    qqq_dd = (qqq_curve / qqq_curve.cummax() - 1).iloc[-1]

    max_dd_threshold = threshold_fraction * abs(qqq_dd)

    if strat_dd < -max_dd_threshold:
        dd_severity = abs(strat_dd)
        exposure_reduction = min(dd_severity * 0.5, 0.7)  # Max 70% reduction
        return max(1.0 - exposure_reduction, 0.3)  # Never below 30%

    return 1.0

def apply_dynamic_drawdown_scaling(monthly_returns: pd.Series,
                                   qqq_monthly_returns: pd.Series,
                                   threshold_fraction: float = 0.8) -> pd.Series:
    """
    Walk-forward scaling: for each month, compute drawdowns of strategy history
    and the QQQ benchmark up to the previous month. The strategy's drawdown is
    compared against a threshold defined as ``threshold_fraction`` times the
    QQQ drawdown to determine the exposure for the following month.
    """
    r = pd.Series(monthly_returns).copy().fillna(0.0)
    qqq = pd.Series(qqq_monthly_returns).reindex(r.index).fillna(0.0)
    out = []
    hist = pd.Series(dtype=float)
    qqq_hist = pd.Series(dtype=float)
    for dt, val in r.items():
        q_val = qqq.loc[dt]
        exp = (get_drawdown_adjusted_exposure(hist, qqq_hist, threshold_fraction)
               if len(hist) and len(qqq_hist) else 1.0)
        out.append((dt, val * exp))
        hist = pd.concat([hist, pd.Series([val], index=[dt])])
        qqq_hist = pd.concat([qqq_hist, pd.Series([q_val], index=[dt])])
    return pd.Series(dict(out)).reindex(r.index)

# =========================
# NEW: Portfolio Correlation Monitoring
# =========================
def calculate_portfolio_correlation_to_market(
    portfolio_returns: pd.Series,
    market_returns: pd.Series = None,
) -> float:
    """Calculate correlation between portfolio and benchmark.

    Both ``portfolio_returns`` and ``market_returns`` may be at any frequency;
    the series are resampled to monthly returns before computing correlation to
    reduce high‑frequency noise.
    """
    if market_returns is None:
        # Fetch QQQ data for correlation
        try:
            end_date = datetime.now().strftime('%Y-%m-%d')
            start_date = (datetime.now() - relativedelta(months=6)).strftime('%Y-%m-%d')
            qqq_data = _yf_download(
                'QQQ',
                start=start_date,
                end=end_date,
            )['Close']
            market_returns = qqq_data.pct_change().dropna()
        except:
            return np.nan

    # Resample to common monthly frequency
    port_monthly = (1 + portfolio_returns.dropna()).resample('M').prod() - 1
    market_monthly = (1 + market_returns.dropna()).resample('M').prod() - 1

    # Align periods
    common_dates = port_monthly.index.intersection(market_monthly.index)
    if len(common_dates) < 3:  # Need minimum periods
        return np.nan

    port_aligned = port_monthly.reindex(common_dates)
    market_aligned = market_monthly.reindex(common_dates)

    correlation = port_aligned.corr(market_aligned)
    return correlation if not pd.isna(correlation) else 0.0

# =========================
# NEW: QQQ Hedge Builder
# =========================
def build_hedge_weight(portfolio_returns: pd.Series,
                       regime_metrics: Dict[str, float],
                       hedge_size: float,
                       corr_threshold: float = 0.8) -> float:
    """Determine QQQ hedge weight based on correlation and regime.

    The hedge activates only when the portfolio exhibits high correlation
    to QQQ *and* regime metrics flag bearish conditions. Returned weight is
    the fraction of capital to short in QQQ (0 <= w <= hedge_size).
    """
    if hedge_size <= 0 or portfolio_returns is None or portfolio_returns.empty:
        return 0.0

    corr = calculate_portfolio_correlation_to_market(portfolio_returns)
    if pd.isna(corr) or corr < 0:
        return 0.0

    bearish = (
        regime_metrics.get("qqq_above_200dma", 1.0) < 1.0 or
        regime_metrics.get("breadth_pos_6m", 1.0) < 0.40 or
        regime_metrics.get("qqq_50dma_slope_10d", 0.0) < 0.0
    )

    if not bearish or corr < corr_threshold:
        return 0.0

    scale = min(1.0, (corr - corr_threshold) / max(1e-6, 1 - corr_threshold))
    return float(np.clip(scale * hedge_size, 0.0, hedge_size))

# =========================
# Helpers (Enhanced)
# =========================
def _safe_series(obj):
    return obj.squeeze() if isinstance(obj, pd.DataFrame) else obj

def to_yahoo_symbol(sym: str) -> str:
    return str(sym).strip().upper().replace(".", "-")

_YF_BATCH_SIZE = 200


def _chunk_tickers(tickers: List[str], size: int = _YF_BATCH_SIZE):
    for i in range(0, len(tickers), size):
        yield tickers[i : i + size]


def _yf_download(tickers, **kwargs):
    params = dict(auto_adjust=True, progress=False, group_by="column", timeout=10)
    params.update(kwargs)
    try:
        return yf.download(tickers, **params)
    except TypeError:
        params.pop("group_by", None)
        params.pop("timeout", None)
        return yf.download(tickers, **params)

# =========================
# Universe builders & sectors (Enhanced with validation)
# =========================
@st.cache_data(ttl=86400)
def fetch_sp500_constituents() -> List[str]:
    """Get current S&P 500 tickers with fallback to static list."""
    try:
        url = "https://en.wikipedia.org/wiki/List_of_S%26P_500_companies"
        resp = requests.get(url, headers={'User-Agent': 'Mozilla/5.0'}, timeout=10)
        tables = pd.read_html(StringIO(resp.text))
        df = next(
            t for t in tables
            if any(col.lower() in {"symbol", "ticker"} for col in map(str, t.columns))
        )
        col = "Symbol" if "Symbol" in df.columns else "Ticker"
        tickers = (
            df[col]
            .astype(str)
            .str.replace(".", "-", regex=False)
            .str.upper()
            .str.strip()
            .tolist()
        )
        return sorted(set(tickers))
    except Exception as e:
        st.warning(f"Failed to fetch S&P 500 list: {e}. Using fallback list.")
        # Static fallback list of major S&P 500 stocks (updated Aug 2025)
        return [
            "AAPL", "MSFT", "NVDA", "AMZN", "GOOGL", "GOOG", "META", "TSLA", "BRK-B", "LLY",
            "AVGO", "WMT", "JPM", "XOM", "UNH", "ORCL", "MA", "HD", "PG", "COST",
            "JNJ", "ABBV", "BAC", "CRM", "CVX", "KO", "AMD", "PEP", "TMO", "WFC",
            "CSCO", "ACN", "MRK", "DIS", "LIN", "ABT", "DHR", "NFLX", "VZ", "TXN",
            "QCOM", "CMCSA", "PM", "COP", "SPGI", "RTX", "UNP", "NKE", "T", "LOW",
            "INTU", "IBM", "GS", "HON", "CAT", "AXP", "UPS", "MS", "NEE", "MDT",
            "PFE", "INTC", "BLK", "GE", "DE", "TJX", "AMGN", "SYK", "ADP", "BKNG",
            "VRTX", "ADI", "C", "MU", "LRCX", "TMUS", "GILD", "SCHW", "AMAT", "EOG",
            "MMC", "NOW", "SHW", "ZTS", "PYPL", "CMG", "PANW", "FI", "ICE", "DUK",
            "PGR", "AON", "SO", "TGT", "ITW", "BSX", "WM", "CL", "MCD", "FCX",
            # Add more major names to get closer to 500
            "EMR", "APD", "KLAC", "SNPS", "CDNS", "ORLY", "MAR", "APH", "MSI", "SLB",
            "HUM", "ADSK", "ECL", "FDX", "NXPI", "ROP", "CME", "ROST", "AJG", "TFC",
            "PCAR", "KMB", "MNST", "FAST", "PAYX", "CTAS", "AMP", "OTIS", "DXCM", "EA",
            "VRSK", "BDX", "EXC", "KR", "GWW", "MLM", "VMC", "CTSH", "CARR", "URI",
            "WBD", "IDXX", "ANSS", "A", "SPG", "HES", "EW", "XEL", "PSA", "YUM",
            "CMI", "WELL", "CHTR", "ALL", "GD", "F", "GM", "STZ", "HCA", "AIG"
        ]

_SECTOR_CACHE_TTL = 86400
_SECTOR_CACHE: Dict[str, str] = {}

_SECTOR_OVERRIDE_PATH = Path(__file__).with_name("sector_overrides.csv")

# Directory for parquet-based caching of downloaded price data
PARQUET_CACHE_DIR = Path(".parquet_cache")


def _load_sector_overrides() -> Dict[str, str]:
    if _SECTOR_OVERRIDE_PATH.exists():
        try:
            df = pd.read_csv(_SECTOR_OVERRIDE_PATH)
            df["Ticker"] = (
                df["Ticker"]
                .astype(str)
                .str.upper()
                .str.replace(".", "-", regex=False)
                .str.strip()
            )
            return {row["Ticker"]: str(row["Sector"]) for _, row in df.iterrows()}
        except Exception:
            return {}
    return {}


_SECTOR_OVERRIDES = _load_sector_overrides()


def _parquet_cache_path(prefix: str, tickers: List[str], start_date: str, end_date: str) -> Path:
    """Return a filesystem path for caching data as parquet.

    A short hash based on the prefix, tickers and date range is used so the
    filenames remain manageable regardless of the number of tickers provided.
    The cache directory is created on demand so tests can monkeypatch
    ``PARQUET_CACHE_DIR`` to a temporary location.
    """

    PARQUET_CACHE_DIR.mkdir(parents=True, exist_ok=True)
    key_obj = {
        "p": prefix,
        "t": sorted(tickers),
        "s": start_date,
        "e": end_date,
    }
    key = json.dumps(key_obj, sort_keys=True)
    fname = hashlib.sha256(key.encode("utf-8")).hexdigest() + ".parquet"
    return PARQUET_CACHE_DIR / fname


def _safe_get_info(ticker: yf.Ticker, timeout: float = 5.0) -> Dict[str, Any]:
    """Fetch ``ticker.info`` with a timeout and graceful fallback."""

    with ThreadPoolExecutor(max_workers=1) as executor:
        future = executor.submit(ticker.get_info)
        try:
            return future.result(timeout=timeout) or {}
        except TimeoutError:
            return {}
        except Exception:
            return {}

@st.cache_data(ttl=_SECTOR_CACHE_TTL)
def get_sector_map(tickers: List[str]) -> Dict[str, str]:
    """Return a mapping from ticker to sector name.

    Each ticker is fetched from :mod:`yfinance` at most once. Results are cached
    per ticker in ``_SECTOR_CACHE`` and the full mapping is cached by Streamlit
    for 24 hours. Local overrides from ``sector_overrides.csv`` take precedence,
    ``Ticker.fast_info`` is used when possible, and any remaining calls to
    ``ticker.info`` are wrapped with a timeout to avoid hangs. Tickers with
    missing sector information are stored as ``"Unknown"``.
    """

    new_tickers = [t for t in tickers if t not in _SECTOR_CACHE]
    for t in new_tickers:
        if t in _SECTOR_OVERRIDES:
            _SECTOR_CACHE[t] = _SECTOR_OVERRIDES[t]
            continue
        try:
            tkr = yf.Ticker(t)
            sector = tkr.fast_info.get("sector")
            if not sector:
                sector = _safe_get_info(tkr).get("sector") or "Unknown"
        except Exception:
            sector = "Unknown"
        _SECTOR_CACHE[t] = sector

    return {
        t: _SECTOR_OVERRIDES.get(t, _SECTOR_CACHE.get(t, "Unknown"))
        for t in tickers
    }

def get_nasdaq_100_plus_tickers() -> List[str]:
    """Get NASDAQ 100+ tickers with fallback list"""
    try:
        resp = requests.get(
            "https://en.wikipedia.org/wiki/Nasdaq-100",
            headers={'User-Agent': 'Mozilla/5.0'},
            timeout=10,
        )
        tables = pd.read_html(StringIO(resp.text))
        df = next(
            t for t in tables
            if any(col.lower() in {"ticker", "symbol"} for col in map(str, t.columns))
        )
        col = "Ticker" if "Ticker" in df.columns else "Symbol"
        nasdaq_100 = (
            df[col].astype(str).str.upper().str.strip().tolist()
        )
        extras = ['TSLA', 'SHOP', 'SNOW', 'PLTR', 'ETSY', 'RIVN', 'COIN']
        return sorted(set(nasdaq_100 + extras))
    except Exception:
        # Static fallback for NASDAQ 100+ (updated Aug 2025)
        return [
            'AAPL', 'MSFT', 'NVDA', 'AMZN', 'GOOGL', 'GOOG', 'META', 'TSLA', 'AVGO', 'COST',
            'NFLX', 'AMD', 'PEP', 'QCOM', 'CSCO', 'INTU', 'TXN', 'CMCSA', 'HON', 'AMGN',
            'BKNG', 'VRTX', 'ADI', 'GILD', 'MELI', 'LRCX', 'ADP', 'SBUX', 'PYPL', 'REGN',
            'AMAT', 'KLAC', 'MDLZ', 'SNPS', 'CRWD', 'CDNS', 'MAR', 'MRVL', 'ORLY', 'CSX',
            'DASH', 'ASML', 'ADSK', 'PCAR', 'ROP', 'NXPI', 'ABNB', 'FTNT', 'CHTR', 'AEP',
            'FAST', 'MNST', 'ODFL', 'ROST', 'BKR', 'EA', 'VRSK', 'EXC', 'XEL', 'TEAM',
            'CSGP', 'DDOG', 'GEHC', 'KDP', 'CTSH', 'FANG', 'ZS', 'ANSS', 'DXCM', 'BIIB',
            'WBD', 'MRNA', 'KHC', 'IDXX', 'CCEP', 'ON', 'MDB', 'ILMN', 'GFS', 'WBA',
            'SIRI', 'ARM', 'SMCI', 'TTD', 'CDW', 'ZM', 'GEN', 'PDD', 'ALGN', 'WDAY',
            # Your extras
            'SHOP', 'SNOW', 'PLTR', 'ETSY', 'RIVN', 'COIN'
        ]

def get_universe(choice: str) -> Tuple[List[str], Dict[str, str], str]:
    """
    Returns (tickers, sectors_map, label) for:
      - 'NASDAQ100+'
      - 'S&P500 (All)'
      - 'Hybrid Top150'
    """
    choice = (choice or "").strip()
    if choice.lower().startswith("nasdaq"):
        tickers = get_nasdaq_100_plus_tickers()
        sectors = get_sector_map(tickers)
        return tickers, sectors, "NASDAQ100+"

    if choice.lower().startswith("s&p500"):
        tickers = fetch_sp500_constituents()
        sectors = get_sector_map(tickers)
        return tickers, sectors, "S&P500 (All)"

    # Default to Hybrid Top150
    tickers = fetch_sp500_constituents()
    sectors = get_sector_map(tickers)
    return tickers, sectors, "Hybrid Top150"

# =========================
# Universe prep for backtests (Enhanced)
# =========================
def _prepare_universe_for_backtest(
    universe_choice: str,
    start_date: str,
    end_date: str
) -> Tuple[pd.DataFrame, pd.DataFrame, Dict[str, str], str]:
    """Fetches prices/volumes, applies Hybrid150 filter if needed, with enhanced data cleaning."""
    base_tickers, base_sectors, label = get_universe(universe_choice)
    if not base_tickers:
        return pd.DataFrame(), pd.DataFrame(), {}, label

    close, vol = fetch_price_volume(base_tickers + ["QQQ"], start_date, end_date)
    if close.empty or "QQQ" not in close.columns:
        return pd.DataFrame(), pd.DataFrame(), {}, label

    # Enhanced data validation is now built into fetch_price_volume
    sectors_map = {t: base_sectors.get(t, "Unknown") for t in close.columns if t != "QQQ"}

    if label == "Hybrid Top150":
        med = median_dollar_volume(
            close.drop(columns=["QQQ"], errors="ignore"),
            vol.drop(columns=["QQQ"], errors="ignore"),
            window=60
        ).sort_values(ascending=False)
        top_list = med.head(150).index.tolist()
        keep_cols = [c for c in top_list if c in close.columns]
        if keep_cols:
            close = close[keep_cols + ["QQQ"]]
            vol   = vol[keep_cols + ["QQQ"]]
            sectors_map = {t: sectors_map.get(t, "Unknown") for t in keep_cols}

    # Ensure timezone-naive datetimes
    for _df in (close, vol):
        idx = pd.to_datetime(_df.index)
        if getattr(idx, "tz", None) is not None:
            _df.index = idx.tz_localize(None)

    return close, vol, sectors_map, label

# =========================
# Data fetching (cache) - Enhanced with validation
# =========================
@st.cache_data(ttl=43200)
def fetch_market_data(tickers: List[str], start_date: str, end_date: str) -> pd.DataFrame:
    cache_path = _parquet_cache_path("market", tickers, start_date, end_date)
    if cache_path.exists():
        try:
            return pd.read_parquet(cache_path)
        except Exception:
            pass

    try:
        fetch_start = (pd.to_datetime(start_date) - pd.DateOffset(months=14)).strftime("%Y-%m-%d")
        frames: List[pd.DataFrame] = []
        for batch in _chunk_tickers(tickers):
            df = _yf_download(
                batch,
                start=fetch_start,
                end=end_date,
            )["Close"]
            if isinstance(df, pd.Series):
                df = df.to_frame()
                df.columns = [batch[0]]
            frames.append(df)

        if not frames:
            return pd.DataFrame()

        data = pd.concat(frames, axis=1)
        result = data.dropna(axis=1, how="all")

        # Enhanced data cleaning pipeline
        if not result.empty:
            cleaned_result, cleaning_alerts, _ = validate_and_clean_market_data(result, info=logging.info)

            # Show cleaning summary
            if cleaning_alerts:
                for alert in cleaning_alerts[:2]:  # Show top 2 cleaning actions
                    logging.info("Data cleaning: %s", alert)

            try:
                cleaned_result.to_parquet(cache_path)
            except Exception:
                pass
            return cleaned_result

        try:
            result.to_parquet(cache_path)
        except Exception:
            pass
        return result

    except Exception as e:
        st.error(f"Failed to download market data: {e}")
        return pd.DataFrame()

@st.cache_data(ttl=43200)
def fetch_price_volume(tickers: List[str], start_date: str, end_date: str) -> Tuple[pd.DataFrame, pd.DataFrame]:
    cache_path = _parquet_cache_path("price_volume", tickers, start_date, end_date)
    if cache_path.exists():
        try:
            combined = pd.read_parquet(cache_path)
            if isinstance(combined.columns, pd.MultiIndex):
                needed = {"Close", "Volume"}
                have = set(combined.columns.get_level_values(0))
                if needed.issubset(have):
                    return combined["Close"], combined["Volume"]
            else:
                if {"Close", "Volume"}.issubset(combined.columns):
                    return combined["Close"], combined["Volume"]
        except Exception:
            pass

    try:
        fetch_start = (pd.to_datetime(start_date) - pd.DateOffset(months=14)).strftime("%Y-%m-%d")
        close_frames: List[pd.DataFrame] = []
        vol_frames: List[pd.DataFrame] = []
        for batch in _chunk_tickers(tickers):
            df = _yf_download(
                batch,
                start=fetch_start,
                end=end_date,
            )[["Close", "Volume"]]
            if isinstance(df, pd.Series):
                df = df.to_frame()
            if isinstance(df.columns, pd.MultiIndex):
                close_part = df["Close"]
                vol_part = df["Volume"]
            else:
                if "Close" in df.columns and "Volume" in df.columns:
                    close_part = df[["Close"]].copy()
                    vol_part = df[["Volume"]].copy()
                    if len(batch) == 1:
                        close_part.columns = [batch[0]]
                        vol_part.columns = [batch[0]]
                else:
                    continue
            close_frames.append(close_part)
            vol_frames.append(vol_part)

        if not close_frames:
            return pd.DataFrame(), pd.DataFrame()

        close = pd.concat(close_frames, axis=1).dropna(axis=1, how="all")
        vol = pd.concat(vol_frames, axis=1)
        vol = vol.reindex_like(close).fillna(0)

        # Enhanced data cleaning for prices
        if not close.empty:
            cleaned_close, close_alerts, _ = validate_and_clean_market_data(close, info=logging.info)

            # Clean volume data (less aggressive)
            vol_aligned = vol.reindex_like(cleaned_close).fillna(0)
            for col in vol_aligned.columns:
                col_data = vol_aligned[col]
                if len(col_data.dropna()) > 0:
                    q99 = col_data.quantile(0.99)
                    vol_aligned[col] = col_data.clip(lower=0, upper=q99)

            if close_alerts:
                for alert in close_alerts[:1]:  # Show top cleaning action
                    logging.info("Price/Volume cleaning: %s", alert)

            try:
                pd.concat({"Close": cleaned_close, "Volume": vol_aligned}, axis=1).to_parquet(cache_path)
            except Exception:
                pass
            return cleaned_close, vol_aligned

        try:
            pd.concat({"Close": close, "Volume": vol}, axis=1).to_parquet(cache_path)
        except Exception:
            pass
        return close, vol

    except Exception as e:
        st.error(f"Failed to download price/volume: {e}")
        return pd.DataFrame(), pd.DataFrame()
        
# =========================
# Persistence (Gist + Local) - Unchanged
# =========================
def save_portfolio_to_gist(portfolio_df: pd.DataFrame) -> None:
    if not GIST_API_URL or not GITHUB_TOKEN:
        st.sidebar.warning("Gist secrets not configured; skipping Gist save.")
        return
    try:
        json_content = portfolio_df.to_json(orient="index")
        payload = {"files": {GIST_PORTF_FILE: {"content": json_content}}}
        resp = requests.patch(GIST_API_URL, headers=HEADERS, json=payload, timeout=10)
        resp.raise_for_status()
        st.sidebar.success("✅ Successfully saved portfolio to Gist.")
    except Exception as e:
        st.sidebar.error(f"Gist save failed: {e}")

def load_previous_portfolio() -> Optional[pd.DataFrame]:
    def _process(df: pd.DataFrame, source: str) -> Optional[pd.DataFrame]:
        """Normalize weights and check constraints. Return None if invalid."""
        if "Weight" not in df.columns:
            st.sidebar.warning(f"Discarded {source} portfolio: missing 'Weight' column")
            return None

        try:
            weights = pd.to_numeric(df["Weight"], errors="coerce")
        except Exception:
            st.sidebar.warning(f"Discarded {source} portfolio: non-numeric weights")
            return None

        if weights.isna().any():
            st.sidebar.warning(f"Discarded {source} portfolio: non-numeric weights")
            return None

        total = weights.sum()
        if not np.isfinite(total) or total <= 0:
            st.sidebar.warning(f"Discarded {source} portfolio: normalization failed")
            return None

        weights = weights / total
        df = df.copy()
        df["Weight"] = weights

        # Constraint check if sector map available
        try:
            base_map = get_sector_map(list(df.index))
            enhanced_map = get_enhanced_sector_map(list(df.index), base_map=base_map)
            if enhanced_map:
                preset = STRATEGY_PRESETS.get("ISA Dynamic (0.75)", {})
                name_cap = float(preset.get("mom_cap", 0.25))
                sector_cap = float(preset.get("sector_cap", 0.30))
                group_caps = build_group_caps(enhanced_map)
                violations = check_constraint_violations(
                    weights,
                    enhanced_map,
                    name_cap,
                    sector_cap,
                    group_caps=group_caps,
                )
                if violations:
                    st.sidebar.warning(
                        f"Discarded {source} portfolio: constraint violations {violations}"
                    )
                    return None
        except Exception as e:
            # If anything goes wrong, just proceed without constraint check
            logging.warning("P01 constraint check failed", exc_info=True)

        return df

    # Gist first
    if GIST_API_URL and GITHUB_TOKEN:
        try:
            resp = requests.get(GIST_API_URL, headers=HEADERS, timeout=10)
            resp.raise_for_status()
            files = resp.json().get("files", {})
            content = files.get(GIST_PORTF_FILE, {}).get("content", "")
            if content and content != "{}":
                df = pd.read_json(io.StringIO(content), orient="index")
                processed = _process(df, "Gist")
                if processed is not None:
                    return processed
        except Exception as e:
            logging.warning("P02 failed to fetch portfolio from gist", exc_info=True)

    # Local fallback
    if os.path.exists(LOCAL_PORTF_FILE):
        try:
            df = pd.read_csv(LOCAL_PORTF_FILE)
            if "Weight" in df.columns and "Ticker" in df.columns:
                df = df.set_index("Ticker")
                return _process(df, "local")
        except Exception:
            return None

    return None

def save_current_portfolio(df: pd.DataFrame) -> None:
    try:
        out = df.copy()
        if out.index.name is None:
            out.index.name = "Ticker"
        out.reset_index().to_csv(LOCAL_PORTF_FILE, index=False)
    except Exception as e:
        st.sidebar.warning(f"Could not save local portfolio: {e}")


def save_portfolio_if_rebalance(
    df: pd.DataFrame, price_index: Optional[pd.DatetimeIndex]
) -> bool:
    """Save portfolio only on rebalance days.

    Returns True if the save routines executed, otherwise False.
    """
    if not is_rebalance_today(date.today(), price_index):
        # Provide user feedback via sidebar but do not save
        st.sidebar.info("Not a rebalance day – skipping save")
        return False

    # Proceed with standard save routines
    save_current_portfolio(df)
    save_portfolio_to_gist(df)
    return True

# =========================
# Calendar helpers (Monthly Lock) - Unchanged
# =========================
def first_trading_day(dt: pd.Timestamp, ref_index: Optional[pd.DatetimeIndex] = None) -> pd.Timestamp:
    month_start = pd.Timestamp(year=dt.year, month=dt.month, day=1)
    if ref_index is not None and len(ref_index) > 0:
        month_dates = ref_index[(ref_index >= month_start) & (ref_index < month_start + pd.offsets.MonthEnd(1) + pd.Timedelta(days=1))]
        if len(month_dates) > 0:
            return pd.Timestamp(month_dates[0]).normalize()
    bdays = pd.bdate_range(month_start, month_start + pd.offsets.MonthEnd(1))
    return pd.Timestamp(bdays[0]).normalize()

def is_rebalance_today(today: date, price_index: Optional[pd.DatetimeIndex]) -> bool:
    ts = pd.Timestamp(today)
    ftd = first_trading_day(ts, price_index)
    return ts.normalize() == ftd

# =========================
# Math utils & KPIs (Enhanced)
# =========================
def cap_weights(weights: pd.Series, cap: float = 0.25,
                vol_adjusted_caps: Optional[Dict[str, float]] = None,
                max_iter: int = 100, tol: float = 1e-12) -> pd.Series:
    """Enhanced cap_weights with optional volatility adjustments"""
    if weights.empty:
        return weights
    w = weights.copy().astype(float)
    if (w < 0).any():
        raise ValueError("Weights must be non-negative.")
    if w.sum() == 0:
        return w
    w = w / w.sum()

    # Use volatility-adjusted caps if provided
    caps_to_use = vol_adjusted_caps if vol_adjusted_caps is not None else {ticker: cap for ticker in w.index}

    for _ in range(max_iter):
        over_cap = pd.Series(False, index=w.index)
        for ticker in w.index:
            ticker_cap = caps_to_use.get(ticker, cap)
            if w[ticker] > ticker_cap:
                over_cap[ticker] = True

        if not over_cap.any():
            break

        excess = 0.0
        for ticker in w.index:
            if over_cap[ticker]:
                ticker_cap = caps_to_use.get(ticker, cap)
                excess += w[ticker] - ticker_cap
                w[ticker] = ticker_cap

        under = ~over_cap
        if w[under].sum() > 0:
            w[under] += (w[under] / w[under].sum()) * excess
        else:
            w += excess / len(w)
    if abs(w.sum() - 1.0) > tol:
        w = w / w.sum()
    return w

def equity_curve(returns: pd.Series) -> pd.Series:
    r = pd.Series(returns).fillna(0.0)
    return (1 + r).cumprod()

def drawdown(curve: pd.Series) -> pd.Series:
    return curve / curve.cummax() - 1

def kpi_row(name: str,
            rets: pd.Series,
            trade_log: Optional[pd.DataFrame] = None,
            turnover_series: Optional[pd.Series] = None,
            avg_trade_size: float = AVG_TRADE_SIZE_DEFAULT) -> List[str]:
    """
    KPI row with robust turnover:
      - Turnover/yr = mean of calendar-year sums of monthly turnover
      - Trades/yr   ≈ Turnover/yr ÷ avg_trade_size (default 2% per single-leg trade)
      - Turnover uses 0.5 × L1 weight change per rebalance
    """
    r = pd.Series(rets).dropna().astype(float)
    if r.empty:
        return [name, "-", "-", "-", "-", "-", "-", "-", "-", "-"]

    idx = pd.to_datetime(r.index)
    def _infer_py(ix):
        if len(ix) < 3: return 12.0
        try: f = pd.infer_freq(ix)
        except Exception: f = None
        if f:
            F = f.upper()
            if F.startswith(("B","D")): return 252.0
            if F.startswith("W"):       return 52.0
            if F.startswith("M"):       return 12.0
            if F.startswith("Q"):       return 4.0
            if F.startswith(("A","Y")): return 1.0
        d = np.median(np.diff(ix.view("i8")))/1e9/86400.0
        return 252.0 if d<=2.5 else 52.0 if d<=9 else 12.0 if d<=45 else 4.0 if d<=150 else 1.0

    py = _infer_py(idx)
    freq_label = (
        "Daily (252py)" if abs(py-252)<1 else
        "Weekly (52py)" if abs(py-52)<1 else
        "Monthly (12py)" if abs(py-12)<0.5 else
        "Quarterly (4py)" if abs(py-4)<0.5 else
        "Yearly (1py)" if abs(py-1)<0.2 else
        f"{py:.1f}py"
    )

    eq = (1 + r).cumprod()
    n  = max(len(r), 1)
    ann_return = eq.iloc[-1] ** (py / n) - 1
    mu, sd = r.mean(), r.std()
    sharpe  = (mu * py) / (sd * np.sqrt(py) + 1e-9)
    down_sd = r.clip(upper=0).std()
    sortino = (mu * py) / (down_sd * np.sqrt(py) + 1e-9) if down_sd > 0 else np.nan
    dd      = (eq/eq.cummax() - 1).min()
    calmar  = ann_return / abs(dd) if dd != 0 else np.nan
    eq_mult = float(eq.iloc[-1])

    tpy = 0.0
    if turnover_series is not None and len(turnover_series) > 0:
        ts = pd.Series(turnover_series).copy()
        ts.index = pd.to_datetime(ts.index)
        yearly_sum = ts.groupby(ts.index.year).sum()
        if len(yearly_sum) > 0:
            tpy = float(yearly_sum.mean())

    trades_per_year = (tpy / avg_trade_size) if tpy > 0 and avg_trade_size > 0 else 0.0

    return [
        name, freq_label,
        f"{ann_return*100:.2f}%",
        f"{sharpe:.2f}",
        f"{sortino:.2f}" if not np.isnan(sortino) else "N/A",
        f"{calmar:.2f}"  if not np.isnan(calmar)  else "N/A",
        f"{dd*100:.2f}%",
        f"{trades_per_year:.1f}",
        f"{tpy:.2f}",
        f"{eq_mult:.2f}x"
    ]

# =========================
# Composite Signals (mom + trend + lowvol) + Stickiness (Enhanced)
# =========================
def blended_momentum_z(monthly: pd.DataFrame) -> pd.Series:
    if monthly.shape[0] < 13: return pd.Series(dtype=float)
    r3, r6, r12 = monthly.pct_change(3).iloc[-1], monthly.pct_change(6).iloc[-1], monthly.pct_change(12).iloc[-1]
    def z(s, cols):
        s = s.replace([np.inf,-np.inf], np.nan).dropna()
        if s.empty or s.std(ddof=0)==0: return pd.Series(0.0, index=cols)
        return ((s - s.mean()) / (s.std(ddof=0) + 1e-9)).reindex(cols).fillna(0.0)
    cols = monthly.columns
    return 0.2*z(r3,cols) + 0.4*z(r6,cols) + 0.4*z(r12,cols)

def lowvol_z(daily: pd.DataFrame) -> pd.Series:
    if daily.shape[0] < 80: return pd.Series(0.0, index=daily.columns)
    vol = daily.pct_change().rolling(63).std().iloc[-1].replace([np.inf,-np.inf], np.nan).dropna()
    if vol.empty or vol.std(ddof=0)==0: return pd.Series(0.0, index=daily.columns)
    z = (vol - vol.mean()) / (vol.std(ddof=0) + 1e-9)
    return z.reindex(daily.columns).fillna(0.0)

def trend_z(daily: pd.DataFrame) -> pd.Series:
    if daily.shape[0] < 220: return pd.Series(0.0, index=daily.columns)
    ma200 = daily.rolling(200).mean().iloc[-1]; last = daily.iloc[-1]
    dist = (last/ma200 - 1).replace([np.inf,-np.inf], np.nan).dropna()
    if dist.empty or dist.std(ddof=0)==0: return pd.Series(0.0, index=daily.columns)
    z = (dist - dist.mean()) / (dist.std(ddof=0) + 1e-9)
    return z.reindex(daily.columns).fillna(0.0)

def composite_score(daily: pd.DataFrame) -> pd.Series:
    monthly = daily.resample("M").last()
    momz = blended_momentum_z(monthly)
    lvz  = lowvol_z(daily)
    tz   = trend_z(daily)
    return (0.6*momz.add(0.0, fill_value=0.0) + 0.2*(-lvz) + 0.2*tz).dropna()

def momentum_stable_names(daily: pd.DataFrame, top_n: int, days: int) -> List[str]:
    if daily.shape[0] < (days + 260): return []
    r63, r126, r252 = daily.pct_change(63), daily.pct_change(126), daily.pct_change(252)
    def zrow(df):
        mu = df.mean(axis=1); sd = df.std(axis=1).replace(0,np.nan)
        return (df.sub(mu,axis=0)).div(sd,axis=0).fillna(0.0)
    mscore = 0.2*zrow(r63) + 0.4*zrow(r126) + 0.4*zrow(r252)
    if mscore.shape[0] < days: return []
    tops = []
    for d in mscore.index[-days:]:
        s = mscore.loc[d].dropna()
        tops.append(set(s.nlargest(top_n).index) if not s.empty else set())
    return sorted(list(set.intersection(*tops))) if all(len(t)>0 for t in tops) else []

# =========================
# Sleeves (composite momentum + MR) with turnover (Enhanced)
# =========================
def run_momentum_composite_param(
    daily: pd.DataFrame,
    sectors_map: dict,
    top_n: int = 8,
    name_cap: float = 0.25,
    sector_cap: float = 0.30,
    stickiness_days: int = 7,
    use_enhanced_features: bool = True,
):
    """Enhanced momentum sleeve with stickiness, volatility-aware name caps, and
    simultaneous sector+name (and group) enforcement using the enhanced taxonomy."""
    debug_caps = bool(st.session_state.get("debug_caps", False))

    monthly = daily.resample("M").last()
    fwd = monthly.pct_change().shift(-1)  # next-month returns
    rets = pd.Series(index=monthly.index, dtype=float)
    tno  = pd.Series(index=monthly.index, dtype=float)
    prev_w = pd.Series(dtype=float)
    signal_start_dates: Dict[str, pd.Timestamp] = {}

    for m in monthly.index:
        hist = daily.loc[:m]

        # Composite momentum score -> 1-D vector for the current month
        comp_all = composite_score(hist)
        if isinstance(comp_all, pd.DataFrame):
            comp = comp_all.iloc[-1].dropna()
        else:
            comp = pd.Series(comp_all).dropna()

        if comp.empty:
            rets.loc[m] = 0.0
            tno.loc[m]  = 0.0
            prev_w = pd.Series(dtype=float)
            continue

        # Restrict to positive blended momentum universe
        momz = blended_momentum_z(hist.resample("M").last())
        comp = comp.reindex(momz.index).dropna()
        sel  = comp[momz > 0].dropna()
        if sel.empty:
            rets.loc[m] = 0.0
            tno.loc[m]  = 0.0
            prev_w = pd.Series(dtype=float)
            continue

        # Pick top-N by score
        picks = sel.nlargest(top_n)

        # Stickiness filter (prefer persistent names)
        stable = set(momentum_stable_names(hist, top_n=top_n, days=stickiness_days))
        if stable:
            filtered = picks.reindex([t for t in picks.index if t in stable]).dropna()
            if not filtered.empty:
                picks = filtered
            else:
                picks = sel.nlargest(top_n)  # fallback if stickiness empties set

        # Optional: signal decay shaping
        if use_enhanced_features:
            signal_ages: Dict[str, int] = {}
            for t in picks.index:
                if t not in signal_start_dates:
                    signal_start_dates[t] = m
                    signal_ages[t] = 0
                else:
                    signal_ages[t] = (m - signal_start_dates[t]).days

            # Remove tickers no longer selected to reset their age if re-enter later
            for t in list(signal_start_dates.keys()):
                if t not in picks.index:
                    del signal_start_dates[t]

            picks = apply_signal_decay(picks, pd.Series(signal_ages))

        # Raw weights ~ proportional to scores
        if picks.empty or np.isclose(picks.sum(), 0.0):
            rets.loc[m] = 0.0
            tno.loc[m]  = 0.0
            prev_w = pd.Series(dtype=float)
            continue

        raw = (picks / picks.sum()).astype(float)

        # Soft cap by volatility-aware name caps (optional)
        if use_enhanced_features:
            vol_caps = get_volatility_adjusted_caps(raw, hist, base_cap=name_cap)
            raw = cap_weights(raw, cap=name_cap, vol_adjusted_caps=vol_caps)
        else:
            raw = cap_weights(raw, cap=name_cap)

        # Enhanced taxonomy + hierarchical group caps (e.g., Software parent + sub-buckets)
        enhanced_sectors = get_enhanced_sector_map(list(raw.index), base_map=sectors_map)
        # Ensure any missing tickers fall back to provided base map
        for t in raw.index:
            if t not in enhanced_sectors:
                enhanced_sectors[t] = sectors_map.get(t, "Other")
        group_caps = build_group_caps(enhanced_sectors)

        # Hard enforcement of name + sector (and group) caps
        w = enforce_caps_iteratively(
            raw.astype(float),
            enhanced_sectors,
            name_cap=name_cap,
            sector_cap=sector_cap,
            group_caps=group_caps,
            debug=debug_caps,
        )

        w = w / w.sum() if w.sum() > 0 else w
        # normalize → enforce caps → final renorm before exposure scaling

        # Regime-based exposure scaling (keeps exposure < 1 when risk-off)
        if use_enhanced_features and len(hist) > 0 and len(w) > 0:
            try:
                regime_metrics  = compute_regime_metrics(hist)
                regime_exposure = get_regime_adjusted_exposure(regime_metrics)
                w = w * regime_exposure
            except Exception as e:
                logging.warning("R01 regime exposure scaling failed in simulation", exc_info=True)

        if w is None or len(w) == 0 or np.isclose(w.sum(), 0.0) or m not in fwd.index:
            rets.loc[m] = 0.0
            tno.loc[m]  = 0.0
            prev_w = pd.Series(dtype=float)
            continue

        # Next-month return with these weights
        valid = [t for t in w.index if t in fwd.columns]
        rets.loc[m] = float((fwd.loc[m, valid] * w.reindex(valid).fillna(0.0)).sum())

        # Turnover (0.5 * L1 distance over union of tickers)
        tno.loc[m] = float(l1_turnover(prev_w, w))
        prev_w = w

    return rets.fillna(0.0), tno.fillna(0.0)


def apply_costs(gross, turnover, roundtrip_bps):
    return gross - turnover*(roundtrip_bps/10000.0)

# =========================
# Screening utils (liquidity + fundamentals)
# =========================
def median_dollar_volume(close_df: pd.DataFrame, vol_df: pd.DataFrame, window: int = 60) -> pd.Series:
    aligned_vol = vol_df.reindex_like(close_df).fillna(0)
    dollar = close_df * aligned_vol
    med = dollar.rolling(window).median().iloc[-1]
    return med.dropna()

def filter_by_liquidity(close_df: pd.DataFrame, vol_df: pd.DataFrame, min_dollar: float) -> List[str]:
    if close_df.empty or vol_df.empty:
        return []
    med = median_dollar_volume(close_df, vol_df, window=60)
    return med[med >= min_dollar].index.tolist()

def fetch_fundamental_metrics(tickers: List[str]) -> pd.DataFrame:
    """Fetch basic fundamental metrics for the given tickers."""
    rows = []
    for t in tickers:
        profitability = np.nan
        leverage = np.nan
        try:
            tkr = yf.Ticker(t)
            fi = tkr.fast_info or {}
            info = _safe_get_info(tkr)
            profitability = info.get("returnOnAssets") or info.get("profitMargins")
            leverage = info.get("debtToEquity")
            if leverage is None:
                leverage = fi.get("debtToEquity")
            if profitability is None:
                profitability = fi.get("returnOnAssets") or fi.get("profitMargins")
            if leverage is not None and leverage > 10:
                leverage = leverage / 100.0
        except Exception:
            logging.warning("E01 fundamental data fetch failed", exc_info=True)
        rows.append({"Ticker": t, "profitability": profitability, "leverage": leverage})
    return pd.DataFrame(rows).set_index("Ticker")

def fundamental_quality_filter(
    fund_df: pd.DataFrame,
    min_profitability: float = 0.0,
    max_leverage: float = 2.0,
    profitability_col: str = "profitability",
    leverage_col: str = "leverage",
) -> List[str]:
    """Return tickers passing simple fundamental quality rules."""
    if fund_df.empty:
        return []
    if profitability_col not in fund_df.columns or leverage_col not in fund_df.columns:
        return fund_df.index.tolist()
    df = fund_df.copy()
    mask = df[profitability_col].fillna(-np.inf) >= min_profitability
    mask &= df[leverage_col].fillna(np.inf) <= max_leverage
    return df.index[mask].tolist()

# =========================
# Live portfolio builders (ISA MONTHLY LOCK + stickiness + sector caps) - MODIFIED
# =========================
def _build_isa_weights_fixed(
    daily_close: pd.DataFrame,
    preset: Dict,
    sectors_map: Dict[str, str],
    use_enhanced_features: bool = True,
) -> pd.Series:
    """Apply position sizing + hierarchical caps (name/sector + Software sub-caps)
    to the final combined portfolio.

    When ``use_enhanced_features`` is True, the raw sleeve weights are blended
    with risk-parity weights and adjusted by volatility-aware name caps before
    hierarchical cap enforcement. Cap trimming does **not** redistribute weight;
    any residual cash is returned to the caller to handle separately.
    """
    monthly = daily_close.resample("M").last()

    # --- Momentum Component (NO CAPS YET) ---
    comp_all = composite_score(daily_close)
    comp_vec = comp_all.iloc[-1].dropna() if isinstance(comp_all, pd.DataFrame) else pd.Series(comp_all).dropna()

    momz = blended_momentum_z(monthly)
    pos_idx = momz[momz > 0].index
    comp_vec = comp_vec.reindex(pos_idx).dropna()
    top_m = comp_vec.nlargest(preset["mom_topn"]) if not comp_vec.empty else pd.Series(dtype=float)

    # Stickiness filter (keep names that have persisted in the top set)
    stable_names = set(
        momentum_stable_names(
            daily_close,
            top_n=preset["mom_topn"],
            days=preset.get("stickiness_days", 7)  # <- align key name with the rest of the app
        )
    )
    if stable_names and not top_m.empty:
        filtered = top_m.reindex([t for t in top_m.index if t in stable_names]).dropna()
        if not filtered.empty:
            top_m = filtered

    # Raw momentum weights (scaled by sleeve weight)
    mom_raw = (top_m / top_m.sum()) * preset["mom_w"] if not top_m.empty and top_m.sum() > 0 else pd.Series(dtype=float)

    # --- Mean Reversion Component (NO CAPS YET) ---
    st_ret  = daily_close.pct_change(preset["mr_lb"]).iloc[-1]
    long_ma = daily_close.rolling(preset["mr_ma"]).mean().iloc[-1]
    quality = (daily_close.iloc[-1] > long_ma)
    pool    = [t for t, ok in quality.items() if ok]
    dips    = st_ret.reindex(pool).dropna().nsmallest(preset["mr_topn"])
    mr_raw  = (pd.Series(1 / len(dips), index=dips.index) * preset["mr_w"]) if len(dips) > 0 else pd.Series(dtype=float)

    # --- Combine Components BEFORE Applying Caps ---
    combined_raw = mom_raw.add(mr_raw, fill_value=0.0)
    if combined_raw.empty or combined_raw.sum() <= 0:
        return combined_raw

    if use_enhanced_features:
        rp = risk_parity_weights(daily_close, combined_raw.index.tolist())
        rp = rp / rp.sum() if rp.sum() > 0 else rp
        lam = 0.4
        combined_raw = lam * combined_raw + (1 - lam) * (combined_raw.sum() * rp)

        vol_caps = get_volatility_adjusted_caps(
            combined_raw, daily_close, base_cap=preset.get("mom_cap", 0.25)
        )
        combined_raw = cap_weights(
            combined_raw, cap=preset.get("mom_cap", 0.25), vol_adjusted_caps=vol_caps
        )
    else:
        combined_raw = combined_raw / combined_raw.sum() if combined_raw.sum() > 0 else combined_raw

    # Enhanced sector map (uses your base sectors_map) + hierarchical caps for Software sub-buckets
    enhanced_sectors = get_enhanced_sector_map(list(combined_raw.index), base_map=sectors_map)
    group_caps = build_group_caps(enhanced_sectors)  # <- adds Software parent (30%) + sub-caps (e.g., 18%)

    # --- Enforce caps on the COMPLETE portfolio ---
    final_weights = enforce_caps_iteratively(
        combined_raw.astype(float),
        enhanced_sectors,
        name_cap=preset["mom_cap"],
        sector_cap=preset.get("sector_cap", 0.30),
        group_caps=group_caps,             # <- IMPORTANT: turns on the sub-caps
    )

    return final_weights

def check_constraint_violations(
    weights: pd.Series,
    sectors_map: Dict[str, str],
    name_cap: float,
    sector_cap: float,
    group_caps: dict[str, float] | None = None,
) -> List[str]:
    """
    Check for constraint violations in final portfolio
    Returns list of violation descriptions
    """
    violations = []
    
    # Check name caps
    for ticker, weight in weights.items():
        if weight > name_cap + 0.01:  # 1% tolerance
            violations.append(f"{ticker}: {weight:.1%} > {name_cap:.1%}")
    
    # Check sector caps
    sectors = pd.Series({t: sectors_map.get(t, "Unknown") for t in weights.index})
    sector_sums = weights.groupby(sectors).sum()

    for sector, total_weight in sector_sums.items():
        if total_weight > sector_cap + 0.01:  # 1% tolerance
            violations.append(f"{sector}: {total_weight:.1%} > {sector_cap:.1%}")

    # Optional hierarchical/group caps (e.g., Software sub-buckets)
    if group_caps:
        # Build enhanced sector mapping so group labels match potential sub-buckets
        enhanced_map = get_enhanced_sector_map(list(weights.index), base_map=sectors_map)
        ser_group = pd.Series(enhanced_map)
        group_sums = weights.groupby(ser_group).sum()
        parent_sums = weights.groupby(ser_group.map(lambda s: s.split(":")[0])).sum()

        for group, cap in group_caps.items():
            if ":" in group:
                w = group_sums.get(group, 0.0)
            else:
                w = parent_sums.get(group, 0.0)
            if w > cap + 0.01:  # 1% tolerance
                violations.append(f"{group}: {w:.1%} > {cap:.1%}")
    
    return violations

def _format_display(weights: pd.Series) -> Tuple[pd.DataFrame, pd.DataFrame]:
    display_df = pd.DataFrame({"Weight": weights}).sort_values("Weight", ascending=False)
    display_fmt = display_df.copy()
    display_fmt["Weight"] = display_fmt["Weight"].map("{:.2%}".format)
    return display_fmt, display_df

def generate_live_portfolio_isa_monthly(
    preset: Dict,
    prev_portfolio: Optional[pd.DataFrame],
    min_dollar_volume: float = 0.0,
    as_of: date | None = None,
    use_enhanced_features: bool = True,
) -> Tuple[Optional[pd.DataFrame], Optional[pd.DataFrame], str]:
    """
    Enhanced ISA Dynamic live weights with MONTHLY LOCK + composite + stability + sector caps.
    Now includes regime awareness, volatility adjustments, and an optional `as_of` date.
    Cap trimming leaves residual cash until the final exposure scaling performed
    within this routine.
    """
    universe_choice = st.session_state.get("universe", "Hybrid Top150")
    stickiness_days = st.session_state.get("stickiness_days", preset.get("stability_days", 7))
    sector_cap      = st.session_state.get("sector_cap", preset.get("sector_cap", 0.30))
    mom_cap         = st.session_state.get("name_cap", preset.get("mom_cap", 0.25))

    # build params from preset, then override with UI/session values
    params = dict(STRATEGY_PRESETS["ISA Dynamic (0.75)"])
    params["stability_days"] = int(stickiness_days)
    params["sector_cap"]     = float(sector_cap)
    params["mom_cap"]        = float(mom_cap)
    
    # Universe base tickers + sectors
    base_tickers, base_sectors, label = get_universe(universe_choice)
    if not base_tickers:
        return None, None, "No universe available."

    today = as_of or date.today()
    # Fetch prices
    start = (today - relativedelta(months=max(preset["mom_lb"], 12) + 8)).strftime("%Y-%m-%d")
    end   = today.strftime("%Y-%m-%d")
    close, vol = fetch_price_volume(base_tickers, start, end)
    if close.empty:
        return None, None, "No price data."

    # Special: Hybrid Top150 → reduce by 60d median dollar volume
    sectors_map = base_sectors.copy()
    if label == "Hybrid Top150":
        med = median_dollar_volume(close, vol, window=60).sort_values(ascending=False)
        top_list = med.head(150).index.tolist()
        close = close[top_list]
        vol   = vol[top_list]
        sectors_map = {t: base_sectors.get(t, "Unknown") for t in close.columns}

    # Liquidity floor (optional)
    if min_dollar_volume > 0:
        keep = filter_by_liquidity(close, vol, min_dollar_volume)
        if not keep:
            return None, None, "No tickers pass liquidity filter."
        close = close[keep]
        sectors_map = {t: sectors_map.get(t, "Unknown") for t in close.columns}

    # Fundamental quality filter
    min_prof = st.session_state.get("min_profitability", 0.0)
    max_lev = st.session_state.get("max_leverage", 2.0)
    fundamentals = fetch_fundamental_metrics(close.columns.tolist())
    keep = fundamental_quality_filter(fundamentals, min_profitability=min_prof, max_leverage=max_lev)
    if not keep:
        return None, None, "No tickers pass quality filter."
    close = close[keep]
    sectors_map = {t: sectors_map.get(t, "Unknown") for t in close.columns}

    # Expose the price index for downstream processes (e.g. save gating)
    st.session_state["latest_price_index"] = close.index

    # Monthly lock check – always compute new weights
    is_monthly = is_rebalance_today(today, close.index)
    decision = "Preview only – portfolio not saved" if not is_monthly else ""

    # Build candidate weights (enhanced) – overrides applied above
    new_w = _build_isa_weights_fixed(
        close, params, sectors_map, use_enhanced_features=use_enhanced_features
    )

    # Apply regime-based exposure scaling to final weights
    if use_enhanced_features and len(close) > 0 and len(new_w) > 0:
        try:
            regime_metrics = compute_regime_metrics(close)
            regime_exposure = get_regime_adjusted_exposure(regime_metrics)
            new_w = new_w * float(regime_exposure)
        except Exception as e:
            logging.warning("R02 regime exposure scaling failed in allocation", exc_info=True)

    # Validate and re-enforce caps if scaling introduced violations
    if len(new_w) > 0:
        enhanced_sectors = get_enhanced_sector_map(list(new_w.index), base_map=sectors_map)
        group_caps = build_group_caps(enhanced_sectors)
        violations = check_constraint_violations(
            new_w,
            sectors_map,
            params["mom_cap"],
            params.get("sector_cap", 0.30),
            group_caps=group_caps,
        )
        if violations:
            new_w = enforce_caps_iteratively(
                new_w.astype(float),
                enhanced_sectors,
                name_cap=params["mom_cap"],
                sector_cap=params.get("sector_cap", 0.30),
                group_caps=group_caps,
            )
            violations = check_constraint_violations(
                new_w,
                sectors_map,
                params["mom_cap"],
                params.get("sector_cap", 0.30),
                group_caps=group_caps,
            )
            if violations:
                raise ValueError(
                    f"Constraint violations after re-enforcing caps: {violations}"
                )

    # Trigger vs previous portfolio (health of current)
    if is_monthly and prev_portfolio is not None and not prev_portfolio.empty and "Weight" in prev_portfolio.columns:
        monthly = close.resample("M").last()
        mom_scores = blended_momentum_z(monthly)
        if not mom_scores.empty and len(new_w) > 0:
            top_m = mom_scores.nlargest(params["mom_topn"])
            top_score = float(top_m.iloc[0]) if len(top_m) > 0 else 1e-9
            prev_w = prev_portfolio["Weight"].astype(float)
            held_scores = mom_scores.reindex(prev_w.index).fillna(0.0)
            health = float((held_scores * prev_w).sum() / max(top_score, 1e-9))
            if health >= params["trigger"]:
                enhanced_map = get_enhanced_sector_map(list(prev_w.index), base_map=sectors_map)
                group_caps = build_group_caps(enhanced_map)
                prev_w = enforce_caps_iteratively(
                    prev_w,
                    enhanced_map,
                    mom_cap,
                    sector_cap,
                    group_caps=group_caps,
                )
                prev_w = prev_w / prev_w.sum()
                violations = check_constraint_violations(
                    prev_w, sectors_map, mom_cap, sector_cap, group_caps=group_caps
                )
                if not violations:
                    decision = f"Health {health:.2f} ≥ trigger {params['trigger']:.2f} — holding existing portfolio."
                    disp, raw = _format_display(prev_w)
                    return disp, raw, decision
                decision = (
                    f"Health {health:.2f} ≥ trigger {params['trigger']:.2f}"
                    " — constraints violated, rebalancing to new targets."
                )
            else:
                decision = f"Health {health:.2f} < trigger {params['trigger']:.2f} — rebalancing to new targets."

    disp, raw = _format_display(new_w)
    return disp, raw, decision


def optimize_hybrid_strategy(prices: Optional[pd.DataFrame] = None,
                             start_date: str = "2017-07-01",
                             end_date: Optional[str] = None,
                             universe: str = "Hybrid Top150") -> Tuple[HybridConfig, float]:
    """Autonomously search for a Sharpe-maximizing ``HybridConfig``.

    Parameters
    ----------
    prices : DataFrame, optional
        Pre-fetched daily price data.  If ``None`` the universe is fetched
        using :func:`_prepare_universe_for_backtest`.
    start_date, end_date : str
        Date range used when ``prices`` is ``None``.
    universe : str
        Universe name passed to ``_prepare_universe_for_backtest`` when
        fetching data internally.

    Returns
    -------
    cfg : HybridConfig
        Configuration found by :func:`optimizer.grid_search_hybrid`.
    sector_cap : float
        Currently selected sector cap value.  This parameter is not part of
        ``HybridConfig`` so it is returned separately.
    """
    if prices is None or prices.empty:
        if end_date is None:
            end_date = date.today().strftime("%Y-%m-%d")
        close, _, _, _ = _prepare_universe_for_backtest(universe, start_date, end_date)
        if close.empty:
            return HybridConfig(), 0.30
        prices = close.drop(columns=["QQQ"], errors="ignore")

    param_grid = {
        "top_n": [5, 8, 12],
        "name_cap": [0.20, 0.25, 0.30],
        "sector_cap": [0.25, 0.30],
        "mom_weight": [0.7, 0.8, 0.9],
        "mr_weight": [0.1, 0.2, 0.3],
    }

    search_grid = {
        "momentum_top_n": param_grid["top_n"],
        "momentum_cap": param_grid["name_cap"],
        "mom_weight": param_grid["mom_weight"],
        "mr_weight": param_grid["mr_weight"],
    }

    best_cfg, _ = optimizer.grid_search_hybrid(prices, search_grid)
    # ``sector_cap`` is not part of ``HybridConfig``; we simply choose the
    # first value in the grid (callers may override as needed).
    sector_cap = param_grid["sector_cap"][0]
    return best_cfg, sector_cap

def run_backtest_isa_dynamic(
    roundtrip_bps: float = 0.0,
    min_dollar_volume: float = 0.0,
    show_net: bool = True,
    start_date: str = "2017-07-01",
    end_date: Optional[str] = None,
    universe_choice: Optional[str] = "Hybrid Top150",
    top_n: Optional[int] = None,
    name_cap: Optional[float] = None,
    sector_cap: Optional[float] = None,
    stickiness_days: int = 7,
    mr_topn: int = 3,
    mom_weight: Optional[float] = None,
    mr_weight: Optional[float] = None,
    use_enhanced_features: bool = True,
) -> Tuple[Optional[pd.Series], Optional[pd.Series], Optional[pd.Series], Optional[pd.Series]]:
    """
    Enhanced ISA-Dynamic hybrid backtest with new features.
    """
    if end_date is None:
        end_date = date.today().strftime("%Y-%m-%d")

    # Universe & data (helper)
    close, vol, sectors_map, label = _prepare_universe_for_backtest(universe_choice, start_date, end_date)
    if close.empty or "QQQ" not in close.columns:
        return None, None, None, None

    # Liquidity floor (optional)
    if min_dollar_volume > 0:
        keep = filter_by_liquidity(
            close.drop(columns=["QQQ"], errors="ignore"),
            vol.drop(columns=["QQQ"], errors="ignore"),
            min_dollar_volume
        )
        keep_cols = [c for c in keep if c in close.columns]
        if not keep_cols:
            return None, None, None, None
        close = close[keep_cols + ["QQQ"]]
        sectors_map = {t: sectors_map.get(t, "Unknown") for t in keep_cols}

    daily = close.drop(columns=["QQQ"])
    qqq  = close["QQQ"]

    # Fundamental quality filter
    min_prof = st.session_state.get("min_profitability", 0.0)
    max_lev = st.session_state.get("max_leverage", 2.0)
    fundamentals = fetch_fundamental_metrics(daily.columns.tolist())
    keep = fundamental_quality_filter(fundamentals, min_profitability=min_prof, max_leverage=max_lev)
    if not keep:
        return None, None, None, None
    daily = daily[keep]
    sectors_map = {t: sectors_map.get(t, "Unknown") for t in keep}

    if any(p is None for p in (top_n, name_cap, sector_cap, mom_weight, mr_weight)):
        cfg, opt_sector_cap = optimize_hybrid_strategy(daily)
        top_n = top_n or cfg.momentum_top_n
        name_cap = name_cap or cfg.momentum_cap
        mom_weight = mom_weight or cfg.mom_weight
        mr_weight = mr_weight or cfg.mr_weight
        sector_cap = sector_cap or opt_sector_cap

    cfg = HybridConfig(
        momentum_top_n=top_n,
        momentum_cap=name_cap,
        mr_top_n=mr_topn,
        mom_weight=mom_weight,
        mr_weight=mr_weight,
        mr_lookback_days=21,
        mr_long_ma_days=200,
    )

    res = strategy_core.run_hybrid_backtest(daily, cfg)
    hybrid_gross = res["hybrid_rets"]
    hybrid_tno = (
        cfg.mom_weight * res["mom_turnover"].reindex(hybrid_gross.index).fillna(0)
        + cfg.mr_weight * res["mr_turnover"].reindex(hybrid_gross.index).fillna(0)
    )

    # Apply drawdown-based exposure adjustment (walk-forward)
    if use_enhanced_features:
        qqq_monthly = qqq.resample("M").last().pct_change()
        hybrid_gross = apply_dynamic_drawdown_scaling(
            hybrid_gross, qqq_monthly, threshold_fraction=0.8
        )

    hybrid_net = apply_costs(hybrid_gross, hybrid_tno, roundtrip_bps) if show_net else hybrid_gross

    # Cum curves
    strat_cum_gross = (1 + hybrid_gross.fillna(0)).cumprod()
    strat_cum_net   = (1 + hybrid_net.fillna(0)).cumprod() if show_net else None
    qqq_cum = (1 + qqq.resample("M").last().pct_change()).cumprod().reindex(strat_cum_gross.index, method="ffill")

    return strat_cum_gross, strat_cum_net, qqq_cum, hybrid_tno
    
# =========================
# Diff engine (for Plan tab) - Unchanged
# =========================
def diff_portfolios(prev_df: Optional[pd.DataFrame],
                    curr_df: Optional[pd.DataFrame],
                    tol: float = 0.01) -> Dict[str, object]:
    if prev_df is None or prev_df.empty:
        prev_df = pd.DataFrame(columns=["Weight"])
    if curr_df is None or curr_df.empty:
        curr_df = pd.DataFrame(columns=["Weight"])

    prev_w = prev_df["Weight"] if "Weight" in prev_df.columns else pd.Series(dtype=float)
    curr_w = curr_df["Weight"] if "Weight" in curr_df.columns else pd.Series(dtype=float)

    tickers_prev = set(prev_w.index)
    tickers_curr = set(curr_w.index)
    sells = sorted(list(tickers_prev - tickers_curr))
    buys  = sorted(list(tickers_curr - tickers_prev))

    overlap = tickers_prev & tickers_curr
    rebalances = []
    for t in overlap:
        w_old = float(prev_w.get(t, 0.0))
        w_new = float(curr_w.get(t, 0.0))
        if abs(w_new - w_old) >= tol:
            rebalances.append((t, w_old, w_new))
    rebalances.sort(key=lambda x: abs(x[2] - x[1]), reverse=True)
    return {"sell": sells, "buy": buys, "rebalance": rebalances}

# =========================
# Explainability (what changed & why) - Unchanged
# =========================
def _signal_snapshot_for_explain(daily_prices: pd.DataFrame, params: Dict) -> pd.DataFrame:
    if daily_prices.empty:
        return pd.DataFrame()
    monthly = daily_prices.resample("M").last()
    if monthly.shape[0] < 13:
        return pd.DataFrame()

    r3  = monthly.pct_change(3).iloc[-1]
    r6  = monthly.pct_change(6).iloc[-1]
    r12 = monthly.pct_change(12).iloc[-1]
    def z(s: pd.Series, cols) -> pd.Series:
        s = s.replace([np.inf, -np.inf], np.nan).dropna()
        if s.std(ddof=0) == 0 or s.empty:
            return pd.Series(0.0, index=cols)
        zs = (s - s.mean()) / (s.std(ddof=0) + 1e-9)
        return zs.reindex(cols).fillna(0.0)

    cols = monthly.columns
    mom_score = 0.2 * z(r3, cols) + 0.4 * z(r6, cols) + 0.4 * z(r12, cols)
    mom_rank  = mom_score.rank(ascending=False, method="min")

    st_ret = daily_prices.pct_change(params["mr_lb"]).iloc[-1]
    long_ma = daily_prices.rolling(params["mr_ma"]).mean().iloc[-1]
    above_ma = (daily_prices.iloc[-1] > long_ma).astype(int)

    snap = pd.DataFrame({
        "mom_score": mom_score,
        "mom_rank": mom_rank,
        f"st_ret_{params['mr_lb']}d": st_ret,
        f"above_{params['mr_ma']}dma": above_ma
    })
    return snap.sort_index()

def _build_change_reason(action: str, delta_bps: int, mom_rank: float,
                         mom_score: float, st_ret: float,
                         above_ma: float) -> str:
    """Generate a short natural language explanation for a portfolio change."""
    verb = {"Buy": "Buying", "Sell": "Selling", "Rebalance": "Rebalancing"}.get(action, action)
    parts: List[str] = []
    if pd.notna(mom_rank):
        parts.append(f"momentum rank {int(mom_rank)}")
    if pd.notna(mom_score):
        parts.append(f"score {mom_score:.2f}")
    if pd.notna(st_ret):
        parts.append(f"{st_ret:+.1%} short-term return")
    if pd.notna(above_ma):
        parts.append("above 200DMA" if above_ma else "below 200DMA")
    metrics = ", ".join(parts)
    prefix = f"{verb} {delta_bps:+d} bps" if delta_bps else verb
    if metrics:
        return f"{prefix} due to {metrics}"
    return prefix

def explain_portfolio_changes(prev_df: Optional[pd.DataFrame],
                              curr_df: Optional[pd.DataFrame],
                              daily_prices: pd.DataFrame,
                              params: Dict) -> pd.DataFrame:
    prev_df = prev_df if prev_df is not None else pd.DataFrame(columns=["Weight"])
    curr_df = curr_df if curr_df is not None else pd.DataFrame(columns=["Weight"])
    prev_w = prev_df["Weight"].astype(float) if "Weight" in prev_df.columns else pd.Series(dtype=float)
    curr_w = curr_df["Weight"].astype(float) if "Weight" in curr_df.columns else pd.Series(dtype=float)

    all_tickers = sorted(set(prev_w.index) | set(curr_w.index))
    if not all_tickers:
        return pd.DataFrame(columns=[
            "Ticker","Action","Old Wt","New Wt","Δ Wt (bps)",
            "Mom Rank","Mom Score",f"ST Return ({params['mr_lb']}d)",
            f"Above {params['mr_ma']}DMA","Why"
        ])

    prices = daily_prices[all_tickers].dropna(axis=1, how="all")
    if prices.empty:
        return pd.DataFrame()

    snap = _signal_snapshot_for_explain(prices, params)

    rows = []
    for t in all_tickers:
        old_w = float(prev_w.get(t, 0.0))
        new_w = float(curr_w.get(t, 0.0))
        if abs(new_w - old_w) < 1e-9:
            continue

        if old_w == 0 and new_w > 0:
            action = "Buy"
        elif new_w == 0 and old_w > 0:
            action = "Sell"
        else:
            action = "Rebalance"

        mom_rank = snap.at[t, "mom_rank"] if t in snap.index else np.nan
        mom_score = snap.at[t, "mom_score"] if t in snap.index else np.nan
        st_key = f"st_ret_{params['mr_lb']}d"
        stv = snap.at[t, st_key] if t in snap.index else np.nan
        above_key = f"above_{params['mr_ma']}dma"
        ab = snap.at[t, above_key] if t in snap.index else np.nan
        delta_bps = int(round((new_w - old_w) * 10000))
        rows.append({
            "Ticker": t,
            "Action": action,
            "Old Wt": old_w,
            "New Wt": new_w,
            "Δ Wt (bps)": delta_bps,
            "Mom Rank": int(mom_rank) if pd.notna(mom_rank) else np.nan,
            "Mom Score": mom_score,
            f"ST Return ({params['mr_lb']}d)": stv,
            f"Above {params['mr_ma']}DMA": bool(ab) if pd.notna(ab) else None,
            "Why": _build_change_reason(action, delta_bps, mom_rank, mom_score, stv, ab)
        })

    out = pd.DataFrame(rows)
    if out.empty:
        return out

    action_order = pd.Categorical(out["Action"], categories=["Buy","Rebalance","Sell"], ordered=True)
    out = out.assign(ActionOrder=action_order).sort_values(["ActionOrder","Δ Wt (bps)"], ascending=[True, False]).drop(columns=["ActionOrder"])
    out["Old Wt"] = out["Old Wt"].map(lambda x: f"{x:.2%}")
    out["New Wt"] = out["New Wt"].map(lambda x: f"{x:.2%}")
    return out.reset_index(drop=True)

# =========================
# Regime & Live paper tracking (Enhanced)
# =========================
@st.cache_data(ttl=43200)
def get_benchmark_series(ticker: str, start: str, end: str) -> pd.Series:
    """Fetch a benchmark price series with caching.

    Streamlit caches both successful results and raised exceptions. Instead of
    clearing the cache on failure, log the error and retry once to avoid
    transient outages.
    """
    for attempt in range(2):
        try:
            data = _yf_download(
                ticker,
                start=start,
                end=end,
            )
            try:
                px = data["Close"]
            except Exception:
                # Fallback: take first column if "Close" not present (e.g., FRED series)
                px = data.iloc[:, 0] if hasattr(data, "iloc") else data
            px = _safe_series(px)
            return pd.Series(px).dropna()
        except Exception as e:
            st.warning(f"Failed to download {ticker} data: {e}")
            if attempt == 1:
                raise e

def compute_regime_metrics(universe_prices_daily: pd.DataFrame) -> Dict[str, float]:
    """Enhanced regime metrics calculation"""
    if universe_prices_daily.empty:
        return {}
    start = (universe_prices_daily.index.min() - pd.DateOffset(days=5)).strftime("%Y-%m-%d")
    end   = (universe_prices_daily.index.max() + pd.DateOffset(days=5)).strftime("%Y-%m-%d")
    qqq = get_benchmark_series("QQQ", start, end).reindex(universe_prices_daily.index).ffill().dropna()

    # Additional benchmarks for regime metrics
    try:
        vix = get_benchmark_series("^VIX", start, end).reindex(universe_prices_daily.index).ffill()
        vix3m = get_benchmark_series("^VIX3M", start, end).reindex(universe_prices_daily.index).ffill()
        vix_ts = float(vix3m.iloc[-1] / vix.iloc[-1]) if len(vix) and len(vix3m) else np.nan
    except Exception:
        vix_ts = np.nan
    try:
        hy_oas = get_benchmark_series("BAMLH0A0HYM2", start, end).reindex(universe_prices_daily.index).ffill()
        hy_oas_last = float(hy_oas.iloc[-1]) if len(hy_oas) else np.nan
    except Exception:
        hy_oas_last = np.nan

    pct_above_ma = (universe_prices_daily.iloc[-1] >
                    universe_prices_daily.rolling(REGIME_MA).mean().iloc[-1]).mean()

    qqq_ma = qqq.rolling(REGIME_MA).mean()
    qqq_above_ma = float(qqq.iloc[-1] > qqq_ma.iloc[-1]) if len(qqq_ma.dropna()) else np.nan

    qqq_vol_10d = qqq.pct_change().rolling(10).std().iloc[-1]
    qqq_slope_50 = (qqq.rolling(50).mean().iloc[-1] / qqq.rolling(50).mean().iloc[-10] - 1) if len(qqq) > 60 else np.nan

    monthly = universe_prices_daily.resample("M").last()
    pos_6m = (monthly.pct_change(6).iloc[-1] > 0).mean()

    return {
        "universe_above_200dma": float(pct_above_ma),
        "qqq_above_200dma": float(qqq_above_ma),
        "qqq_vol_10d": float(qqq_vol_10d),
        "breadth_pos_6m": float(pos_6m),
        "qqq_50dma_slope_10d": float(qqq_slope_50) if pd.notna(qqq_slope_50) else np.nan,
        "vix_term_structure": float(vix_ts) if pd.notna(vix_ts) else np.nan,
        "hy_oas": float(hy_oas_last) if pd.notna(hy_oas_last) else np.nan,
    }

def get_market_regime() -> Tuple[str, Dict[str, float]]:
    """
    Enhanced market regime detection with additional context
    """
    try:
        univ = st.session_state.get("universe", "Hybrid Top150")
        base_tickers, _, _ = get_universe(univ)
        end = date.today().strftime("%Y-%m-%d")
        start = (date.today() - relativedelta(months=12)).strftime("%Y-%m-%d")
        px = fetch_market_data(base_tickers, start, end)
        metrics = compute_regime_metrics(px)
        
        # Enhanced labeling with more nuanced categories
        breadth = metrics.get("breadth_pos_6m", np.nan)
        qqq_abv = metrics.get("qqq_above_200dma", np.nan)
        vol10   = metrics.get("qqq_vol_10d", np.nan)
        
        # More sophisticated regime classification
        if qqq_abv >= 1.0 and breadth > 0.65 and vol10 < 0.025:
            label = "Strong Risk-On"
        elif qqq_abv >= 1.0 and breadth > 0.50:
            label = "Risk-On"
        elif qqq_abv >= 1.0 and breadth > 0.35:
            label = "Cautious Risk-On"
        elif qqq_abv < 1.0 and breadth > 0.45:
            label = "Mixed"
        elif qqq_abv < 1.0 and breadth > 0.35:
            label = "Risk-Off"
        elif vol10 > 0.045:
            label = "High Volatility Risk-Off"
        else:
            label = "Extreme Risk-Off"
            
        return label, metrics
    except Exception:
        return "Neutral", {}


def select_optimal_universe(as_of: date | None = None) -> str:
    """Automatically choose the trading universe based on recent index momentum.

    Uses 3-month returns of ``SPY`` and ``QQQ`` as proxies for S&P 500 and
    NASDAQ 100 respectively.  When NASDAQ outperforms the S&P by more than 2%,
    the function selects ``"NASDAQ100+"``.  When the S&P is positive but not
    meaningfully lagging, ``"S&P500 (All)"`` is chosen.  Otherwise the more
    defensive ``"Hybrid Top150"`` subset is returned.
    """

    asof_ts = pd.Timestamp(as_of or date.today())
    start = (asof_ts - relativedelta(months=3)).strftime("%Y-%m-%d")
    end = asof_ts.strftime("%Y-%m-%d")

    # Proxy ETFs for each universe
    etfs = {"NASDAQ100+": "QQQ", "S&P500 (All)": "SPY", "Hybrid Top150": "SPY"}
    try:
        data = _yf_download(
            list(set(etfs.values())),
            start=start,
            end=end,
        )["Close"]
        if isinstance(data, pd.Series):
            data = data.to_frame()
    except Exception:
        return "Hybrid Top150"

    returns: Dict[str, float] = {}
    for label, ticker in etfs.items():
        if ticker in data.columns:
            try:
                ret = float(data[ticker].iloc[-1] / data[ticker].iloc[0] - 1)
                returns[label] = ret
            except Exception:
                continue

    qqq_ret = returns.get("NASDAQ100+", -np.inf)
    spy_ret = returns.get("S&P500 (All)", -np.inf)

    if qqq_ret > 0 and (qqq_ret - spy_ret) > 0.02:
        return "NASDAQ100+"
    elif spy_ret > 0:
        return "S&P500 (All)"
    else:
        return "Hybrid Top150"


def assess_market_conditions(as_of: date | None = None) -> Dict[str, Any]:
    """Assess market conditions and derive configuration settings.

    Parameters
    ----------
    as_of : date or None
        Evaluation date.  Defaults to today when ``None``.

    Returns
    -------
    Dict[str, Any]
        Dictionary with two keys:
        ``metrics`` – market and macro metrics derived from
        :func:`compute_regime_metrics` and ``get_market_regime``.
        ``settings`` – recommended caps and other knobs for the
        strategy based on those metrics.
    """

    asof_ts = pd.Timestamp(as_of or date.today()).normalize()

    metrics: Dict[str, Any] = {}
    try:
        # Build universe and price history for the window preceding ``as_of``
        univ = st.session_state.get("universe", "Hybrid Top150")
        base_tickers, _, _ = get_universe(univ)
        end = asof_ts.strftime("%Y-%m-%d")
        start = (asof_ts - relativedelta(months=12)).strftime("%Y-%m-%d")
        hist = fetch_market_data(base_tickers, start, end)
        metrics.update(compute_regime_metrics(hist))
    except Exception:
        metrics = {}

    # Add regime label (uses existing helper which internally recomputes metrics)
    regime_label, _ = get_market_regime()
    metrics["regime"] = regime_label

    # Automatically determine optimal universe for the upcoming period
    chosen_universe = select_optimal_universe(asof_ts)
    st.session_state["universe"] = chosen_universe

    # Derive settings based on key thresholds
    breadth = metrics.get("breadth_pos_6m", 0.5)
    vol10 = metrics.get("qqq_vol_10d", 0.02)
    vix_ts = metrics.get("vix_term_structure", 1.0)
    hy_oas = metrics.get("hy_oas", 4.0)

    vix_thresh = st.session_state.get("vix_ts_threshold", VIX_TS_THRESHOLD_DEFAULT)
    oas_thresh = st.session_state.get("hy_oas_threshold", HY_OAS_THRESHOLD_DEFAULT)

    sector_cap = 0.30
    name_cap = 0.25
    stickiness_days = 7

    risk_off = (
        breadth < 0.35
        or vol10 > 0.045
        or vix_ts < vix_thresh
        or hy_oas > oas_thresh
    )

    risk_on = (
        breadth > 0.65
        and vol10 < 0.025
        and vix_ts >= vix_thresh
        and hy_oas < max(0.0, oas_thresh - 1)
    )

    if risk_off:
        sector_cap = 0.20
        name_cap = 0.20
        stickiness_days = 14
    elif risk_on:
        sector_cap = 0.35
        name_cap = 0.30
        stickiness_days = 5

    settings = {
        "sector_cap": float(sector_cap),
        "name_cap": float(name_cap),
        "stickiness_days": int(stickiness_days),
    }
    try:
        log = load_assess_log()
        new_row = pd.DataFrame([
            {
                "date": asof_ts,
                "metrics": json.dumps(metrics, default=float),
                "settings": json.dumps(settings, default=float),
            }
        ])
        log = pd.concat([log, new_row], ignore_index=True)
        log = log.drop_duplicates(subset=["date"], keep="last")
        save_assess_log(log)
    except Exception as e:
        logging.warning("P03 failed to save assessment log", exc_info=True)

    return {"metrics": metrics, "settings": settings, "universe": chosen_universe}

# =========================
# Assessment Logging
# =========================
def load_assess_log() -> pd.DataFrame:
    if GIST_API_URL and GITHUB_TOKEN:
        try:
            resp = requests.get(GIST_API_URL, headers=HEADERS, timeout=10)
            resp.raise_for_status()
            files = resp.json().get("files", {})
            content = files.get(ASSESS_LOG_FILE, {}).get("content", "")
            if content:
                df = pd.read_csv(io.StringIO(content))
                df["date"] = pd.to_datetime(df["date"])
                return df
        except Exception as e:
            logging.warning("P04 failed to load assessment log", exc_info=True)
    return pd.DataFrame(columns=["date", "metrics", "settings", "portfolio_ret", "benchmark_ret"])

def save_assess_log(df: pd.DataFrame) -> None:
    if not GIST_API_URL or not GITHUB_TOKEN:
        return
    try:
        csv_str = df.to_csv(index=False)
        payload = {"files": {ASSESS_LOG_FILE: {"content": csv_str}}}
        resp = requests.patch(GIST_API_URL, headers=HEADERS, json=payload, timeout=10)
        resp.raise_for_status()
    except Exception as e:
        st.sidebar.warning(f"Could not save assessment log: {e}")

def record_assessment_outcome(as_of: date | None = None,
                              benchmark: str = "QQQ") -> Dict[str, Any]:
    asof_ts = pd.Timestamp(as_of or date.today()).normalize()
    end_ts = asof_ts + relativedelta(months=1)

    port_df = load_previous_portfolio()
    if port_df is None or "Weight" not in port_df.columns:
        return {"ok": False, "msg": "No portfolio data"}

    weights = port_df["Weight"].astype(float)
    if weights.sum() > 0:
        weights = weights / weights.sum()
    tickers = list(weights.index)

    px = fetch_market_data(tickers + [benchmark],
                           asof_ts.strftime("%Y-%m-%d"),
                           end_ts.strftime("%Y-%m-%d"))
    if px.empty or benchmark not in px.columns or len(px.index) < 2:
        return {"ok": False, "msg": "Insufficient price data"}

    prices = px[[*tickers, benchmark]].dropna()
    if prices.empty or len(prices) < 2:
        return {"ok": False, "msg": "Insufficient price data"}

    port_prices = prices[tickers]
    port_rets = port_prices.iloc[-1] / port_prices.iloc[0] - 1
    portfolio_ret = float((port_rets * weights.reindex(port_prices.columns).fillna(0)).sum())
    benchmark_ret = float(prices[benchmark].iloc[-1] / prices[benchmark].iloc[0] - 1)

    log = load_assess_log()
    mask = log["date"] == asof_ts
    if mask.any():
        log.loc[mask, "portfolio_ret"] = portfolio_ret
        log.loc[mask, "benchmark_ret"] = benchmark_ret
    else:
        new_row = {
            "date": asof_ts,
            "metrics": json.dumps({}, default=float),
            "settings": json.dumps({}, default=float),
            "portfolio_ret": portfolio_ret,
            "benchmark_ret": benchmark_ret,
        }
        log = pd.concat([log, pd.DataFrame([new_row])], ignore_index=True)

    save_assess_log(log)
    return {"ok": True, "portfolio_ret": portfolio_ret, "benchmark_ret": benchmark_ret}

def evaluate_assessment_accuracy(log: pd.DataFrame | None = None) -> Dict[str, Any]:
    """Evaluate accuracy of past market assessments.

    This reads the assessment log where each entry contains the
    portfolio and benchmark returns that followed a given assessment
    date.  It computes whether the portfolio outperformed the benchmark
    ("correct"), the alpha for each assessment, and aggregates summary
    statistics for display.

    Parameters
    ----------
    log : pd.DataFrame, optional
        Preloaded assessment log.  If ``None`` the log is loaded using
        :func:`load_assess_log`.

    Returns
    -------
    dict
        Dictionary containing the original log augmented with ``alpha``
        and ``correct`` columns along with summary metrics:
        ``hit_rate`` (share of assessments where the portfolio
        outperformed), ``avg_alpha`` (average portfolio minus benchmark
        return) and ``confusion_matrix`` (2x2 counts of portfolio
        positive/negative vs. benchmark positive/negative).
    """

    # Load log if not provided
    if log is None:
        log = load_assess_log()

    # Ensure required columns exist
    required_cols = {"portfolio_ret", "benchmark_ret"}
    if log.empty or not required_cols.issubset(log.columns):
        return {
            "history": pd.DataFrame(columns=["date", "portfolio_ret", "benchmark_ret", "alpha", "correct"]),
            "hit_rate": np.nan,
            "avg_alpha": np.nan,
            "confusion_matrix": pd.DataFrame(),
        }

    df = log.dropna(subset=["portfolio_ret", "benchmark_ret"]).copy()
    if df.empty:
        return {
            "history": pd.DataFrame(columns=["date", "portfolio_ret", "benchmark_ret", "alpha", "correct"]),
            "hit_rate": np.nan,
            "avg_alpha": np.nan,
            "confusion_matrix": pd.DataFrame(),
        }

    # Calculate alpha and correctness
    df["alpha"] = df["portfolio_ret"].astype(float) - df["benchmark_ret"].astype(float)
    df["correct"] = df["alpha"] > 0

    # Summary statistics
    hit_rate = df["correct"].mean() if len(df) else np.nan
    avg_alpha = df["alpha"].mean() if len(df) else np.nan

    # Confusion matrix of portfolio vs benchmark positive returns
    port_pos = df["portfolio_ret"] > 0
    bench_pos = df["benchmark_ret"] > 0
    confusion = pd.crosstab(port_pos, bench_pos).reindex(index=[False, True], columns=[False, True], fill_value=0)
    confusion = confusion.rename(index={False: "port_down", True: "port_up"},
                                 columns={False: "bench_down", True: "bench_up"})

    summary = {
        "history": df[["date", "portfolio_ret", "benchmark_ret", "alpha", "correct"]],
        "hit_rate": float(hit_rate) if pd.notna(hit_rate) else np.nan,
        "avg_alpha": float(avg_alpha) if pd.notna(avg_alpha) else np.nan,
        "confusion_matrix": confusion,
    }

    return summary

# =========================
# NEW: Strategy Health Monitoring
# =========================
def get_strategy_health_metrics(current_returns: pd.Series, 
                               benchmark_returns: pd.Series = None) -> Dict[str, float]:
    """Calculate comprehensive strategy health metrics"""
    if current_returns.empty:
        return {}
    
    health_metrics = {}
    
    # Rolling performance metrics
    if len(current_returns) >= 3:
        recent_3m = current_returns.iloc[-3:] if len(current_returns) >= 3 else current_returns
        health_metrics['recent_3m_return'] = recent_3m.mean()
        health_metrics['recent_3m_sharpe'] = (recent_3m.mean() * 12) / (recent_3m.std() * np.sqrt(12) + 1e-9)
    
    if len(current_returns) >= 6:
        recent_6m = current_returns.iloc[-6:]
        health_metrics['recent_6m_return'] = recent_6m.mean()
        health_metrics['hit_rate_6m'] = (recent_6m > 0).mean()
    
    # Drawdown analysis
    equity_curve = (1 + current_returns.fillna(0)).cumprod()
    current_dd = (equity_curve / equity_curve.cummax() - 1).iloc[-1]
    health_metrics['current_drawdown'] = current_dd
    
    # Volatility regime
    if len(current_returns) >= 12:
        recent_vol = current_returns.iloc[-12:].std() * np.sqrt(12)
        long_vol = current_returns.std() * np.sqrt(12)
        health_metrics['vol_regime_ratio'] = recent_vol / (long_vol + 1e-9)
    
    # Correlation to benchmark
    if benchmark_returns is not None:
        correlation = calculate_portfolio_correlation_to_market(current_returns, benchmark_returns)
        health_metrics['benchmark_correlation'] = correlation
    
    return health_metrics

def diagnose_strategy_issues(current_returns: pd.Series, 
                           turnover_series: pd.Series = None) -> List[str]:
    """Diagnose potential strategy issues"""
    issues = []
    
    if current_returns.empty:
        return ["No performance data available"]
    
    # Check recent performance
    if len(current_returns) >= 6:
        recent_6m = current_returns.iloc[-6:]
        if recent_6m.mean() < -0.02:  # Less than -2% monthly average
            issues.append("Poor recent performance (6M average < -2%)")
        
        hit_rate = (recent_6m > 0).mean()
        if hit_rate < 0.35:
            issues.append(f"Low hit rate ({hit_rate:.1%} positive months)")
    
    # Check drawdown
    equity_curve = (1 + current_returns.fillna(0)).cumprod()
    current_dd = (equity_curve / equity_curve.cummax() - 1).iloc[-1]
    if current_dd < -0.20:
        issues.append(f"Large drawdown ({current_dd:.1%})")
    
    # Check turnover efficiency
    if turnover_series is not None and len(turnover_series) > 0:
        avg_turnover = turnover_series.mean()
        if avg_turnover > 1.0:  # More than 100% monthly turnover
            issues.append("Excessive turnover (>100% monthly)")
    
    # Check volatility
    if len(current_returns) >= 12:
        recent_vol = current_returns.iloc[-12:].std() * np.sqrt(12)
        if recent_vol > 0.40:  # More than 40% annual volatility
            issues.append(f"High volatility ({recent_vol:.1%} annual)")
    
    if not issues:
        issues.append("No significant issues detected")
    
    return issues

# =========================
# Live performance tracking (Enhanced)
# =========================
def load_live_perf() -> pd.DataFrame:
    if GIST_API_URL and GITHUB_TOKEN:
        try:
            resp = requests.get(GIST_API_URL, headers=HEADERS, timeout=10)
            resp.raise_for_status()
            files = resp.json().get("files", {})
            content = files.get(LIVE_PERF_FILE, {}).get("content", "")
            if not content:
                return pd.DataFrame(columns=["date","strat_ret","qqq_ret","note"])
            df = pd.read_csv(io.StringIO(content))
            df["date"] = pd.to_datetime(df["date"])
            return df
        except Exception as e:
            logging.warning("P05 failed to load live performance", exc_info=True)
    return pd.DataFrame(columns=["date","strat_ret","qqq_ret","note"])

def save_live_perf(df: pd.DataFrame) -> None:
    if not GIST_API_URL or not GITHUB_TOKEN:
        return
    try:
        csv_str = df.to_csv(index=False)
        payload = {"files": {LIVE_PERF_FILE: {"content": csv_str}}}
        resp = requests.patch(GIST_API_URL, headers=HEADERS, json=payload, timeout=10)
        resp.raise_for_status()
    except Exception as e:
        st.sidebar.warning(f"Could not save live perf: {e}")

def calc_one_day_live_return(weights: pd.Series, daily_prices: pd.DataFrame) -> float:
    if weights is None or weights.empty or daily_prices.empty:
        return 0.0
    aligned = daily_prices[weights.index.intersection(daily_prices.columns)].dropna().iloc[-2:]
    if len(aligned) < 2:
        return 0.0
    rets = aligned.pct_change().iloc[-1]
    return float((rets * weights.reindex(aligned.columns).fillna(0.0)).sum())

def record_live_snapshot(weights_df: pd.DataFrame, note: str = "") -> Dict[str, object]:
    try:
        universe_choice = st.session_state.get("universe", "Hybrid Top150")
        base_tickers, _, _ = get_universe(universe_choice)
        end_date = date.today().strftime("%Y-%m-%d")
        start_date = (date.today() - relativedelta(days=40)).strftime("%Y-%m-%d")
        px = fetch_market_data(base_tickers + ["QQQ"], start_date, end_date)
        if px.empty or "QQQ" not in px.columns:
            return {"ok": False, "msg": "No price data for live snapshot."}

        weights = weights_df["Weight"].astype(float)
        weights = weights / weights.sum() if weights.sum() > 0 else weights
        weights = weights.reindex(px.columns).dropna()
        strat_1d = calc_one_day_live_return(weights, px[weights.index])
        qqq_1d   = px["QQQ"].pct_change().iloc[-1]

        log = load_live_perf()
        new_row = pd.DataFrame([{
            "date": pd.to_datetime(px.index[-1]).normalize(),
            "strat_ret": strat_1d,
            "qqq_ret": float(qqq_1d),
            "note": note
        }])
        out = pd.concat([log, new_row], ignore_index=True).drop_duplicates(subset=["date"], keep="last")
        save_live_perf(out)
        return {"ok": True, "strat_ret": strat_1d, "qqq_ret": float(qqq_1d), "rows": len(out)}
    except Exception as e:
        return {"ok": False, "msg": str(e)}

def get_live_equity() -> pd.DataFrame:
    log = load_live_perf().sort_values("date")
    if log.empty:
        return pd.DataFrame(columns=["date","strat_eq","qqq_eq"])
    df = log.copy()
    df["strat_eq"] = (1 + df["strat_ret"].fillna(0)).cumprod()
    df["qqq_eq"]   = (1 + df["qqq_ret"].fillna(0)).cumprod()
    return df[["date","strat_eq","qqq_eq"]]

# =========================
# NEW: Monte Carlo Forward Projections
# =========================
def run_monte_carlo_projections(historical_returns: pd.Series,
                               n_scenarios: int = 5000,
                               horizon_months: int = 12,
                               confidence_levels: List[int] = [10, 50, 90],
                               block_size: int = 3,
                               seed: int | None = 42) -> Dict:
    """Enhanced Monte Carlo projections with regime awareness.

    Parameters
    ----------
    historical_returns : pd.Series
        Series of historical monthly returns.
    n_scenarios : int, optional
        Number of Monte Carlo scenarios to generate.
    horizon_months : int, optional
        Projection horizon in months.
    confidence_levels : List[int], optional
        Percentiles to compute from the simulated distribution.
    block_size : int, optional
        Size of blocks used in block bootstrap.
    seed : int | None, optional
        Seed for the random number generator. If ``None``, the generator is
        initialized without a seed for non-deterministic results.
    """
    
    if len(historical_returns) < 12:
        return {"error": "Insufficient historical data for Monte Carlo"}
    
    # Clean returns
    returns_clean = historical_returns.dropna()
    if len(returns_clean) < 6:
        return {"error": "Insufficient clean returns data"}
    
    # Block bootstrap to preserve short-term correlation
    rng = np.random.default_rng(seed) if seed is not None else np.random.default_rng()
    scenarios = []
    
    for _ in range(n_scenarios):
        scenario_path = []
        months_needed = horizon_months
        
        while months_needed > 0:
            # Random starting point for block
            if block_size >= len(returns_clean):
                block_start = 0
                block = returns_clean.values
            else:
                block_start = rng.integers(0, len(returns_clean) - block_size + 1)
                block = returns_clean.iloc[block_start:block_start + block_size].values
            
            scenario_path.extend(block[:months_needed])
            months_needed -= len(block)
        
        # Calculate scenario outcome
        scenario_returns = np.array(scenario_path[:horizon_months])
        scenario_total = (1 + scenario_returns).prod() - 1
        scenarios.append(scenario_total)
    
    scenarios = np.array(scenarios)
    
    # Calculate percentiles
    percentiles = {}
    for conf in confidence_levels:
        percentiles[f'p{conf}'] = np.percentile(scenarios, conf)
    
    # Additional statistics
    results = {
        'scenarios': scenarios,
        'percentiles': percentiles,
        'mean_return': scenarios.mean(),
        'std_return': scenarios.std(),
        'prob_positive': (scenarios > 0).mean(),
        'prob_beat_10pct': (scenarios > 0.10).mean(),
        'downside_risk': scenarios[scenarios < 0].mean() if (scenarios < 0).any() else 0,
        'horizon_months': horizon_months
    }
    
    return results<|MERGE_RESOLUTION|>--- conflicted
+++ resolved
@@ -14,11 +14,7 @@
 from pathlib import Path
 import optimizer
 import strategy_core
-<<<<<<< HEAD
-from strategy_core import HybridConfig, l1_turnover
-=======
-from strategy_core import HybridConfig, cap_weights as sc_cap_weights  # alias to avoid shadowing
->>>>>>> 98e66e33
+from strategy_core import HybridConfig  # keep import minimal to avoid shadowing
 
 warnings.filterwarnings("ignore")
 
@@ -79,14 +75,12 @@
     "sector_cap_high": 0.25,
 }
 
-
 def _emit_info(msg: str, info: Callable[[str], None] | None = None) -> None:
     """Prefer provided info callback, then Streamlit, else logging."""
     if callable(info):
         info(msg)
         return
     try:
-        import streamlit as st  # type: ignore
         st.info(msg)
     except Exception:
         logging.info(msg)
@@ -163,11 +157,7 @@
 
     if total_corrections > 0:
         msg = f"🧹 Data cleaning: Fixed {total_corrections} extreme price moves across all stocks"
-<<<<<<< HEAD
         _emit_info(msg, info)
-=======
-        (info or st.info)(msg)
->>>>>>> 98e66e33
 
     return cleaned_df, replaced_mask
 
@@ -221,29 +211,16 @@
 
     if total_filled > 0:
         msg = f"🔧 Data filling: Filled {total_filled} missing data points with interpolation"
-<<<<<<< HEAD
-        try:
-            if info:
-                info(msg)
-            else:
-                st.info(msg)
-        except Exception:
-            logging.info(msg)
-=======
-        (info or st.info)(msg)
->>>>>>> 98e66e33
+        _emit_info(msg, info)
 
     return filled_df, imputed_mask
 
 
 def validate_and_clean_market_data(
     prices_df: pd.DataFrame,
-<<<<<<< HEAD
     max_daily_move: float = 0.25,
     min_price: float = 0.50,
     max_gap_days: int = 3,
-=======
->>>>>>> 98e66e33
     info: Callable[[str], None] | None = None,
 ) -> Tuple[pd.DataFrame, List[str], pd.DataFrame]:
     """Comprehensive data validation and cleaning pipeline.
@@ -261,7 +238,6 @@
 
     # Step 1: Clean extreme moves
     cleaned_df, replaced_mask = clean_extreme_moves(
-<<<<<<< HEAD
         prices_df, max_daily_move=max_daily_move, min_price=min_price, info=info
     )
 
@@ -269,13 +245,6 @@
     filled_df, fill_mask = fill_missing_data(
         cleaned_df, max_gap_days=max_gap_days, info=info
     )
-=======
-        prices_df, max_daily_move=0.25, min_price=0.50, info=info
-    )
-
-    # Step 2: Fill missing data gaps
-    filled_df, fill_mask = fill_missing_data(cleaned_df, max_gap_days=3, info=info)
->>>>>>> 98e66e33
 
     imputed_mask = replaced_mask | fill_mask
 
