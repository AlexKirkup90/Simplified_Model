--- conflicted
+++ resolved
@@ -14,12 +14,8 @@
 from pathlib import Path
 import optimizer
 import strategy_core
-<<<<<<< HEAD
 from strategy_core import HybridConfig
 from portfolio_utils import cap_weights, l1_turnover
-=======
-from strategy_core import HybridConfig  # keep import minimal to avoid shadowing
->>>>>>> df4254f1
 
 warnings.filterwarnings("ignore")
 
@@ -80,20 +76,14 @@
     "sector_cap_high": 0.25,
 }
 
-<<<<<<< HEAD
-
-=======
->>>>>>> df4254f1
+
 def _emit_info(msg: str, info: Callable[[str], None] | None = None) -> None:
     """Prefer provided info callback, then Streamlit, else logging."""
     if callable(info):
         info(msg)
         return
     try:
-<<<<<<< HEAD
-        import streamlit as st  # type: ignore
-=======
->>>>>>> df4254f1
+import streamlit as st  # type: ignore
         st.info(msg)
     except Exception:
         logging.info(msg)
@@ -215,12 +205,7 @@
 
                 seg = series.iloc[max(0, start_idx - 1) : min(len(series), end_idx + 2)]
                 seg = seg.interpolate(method="linear", limit_direction="both")
-<<<<<<< HEAD
-                filled_values = seg.loc[gap_indices]
-                series.loc[gap_indices] = filled_values
-=======
-                series.loc[gap_indices] = seg.loc[gap_indices]
->>>>>>> df4254f1
+series.loc[gap_indices] = seg.loc[gap_indices]
 
                 imputed_mask.loc[gap_indices, column] = filled_values.notna().values
                 total_filled += int(filled_values.notna().sum())
@@ -229,17 +214,7 @@
 
     if total_filled > 0:
         msg = f"🔧 Data filling: Filled {total_filled} missing data points with interpolation"
-<<<<<<< HEAD
-        try:
-            if info:
-                info(msg)
-            else:
-                st.info(msg)
-        except Exception:
-            logging.info(msg)
-=======
-        _emit_info(msg, info)
->>>>>>> df4254f1
+_emit_info(msg, info)
 
     return filled_df, imputed_mask
 
@@ -866,14 +841,6 @@
 ) -> float:
     """Calculate correlation between portfolio and benchmark.
 
-<<<<<<< HEAD
-    Both ``portfolio_returns`` and ``market_returns`` may be at any frequency;
-    the series are resampled to monthly returns before computing correlation to
-    reduce high‑frequency noise.
-=======
-    Both series may be at any frequency; we downsample to monthly first when
-    a datetime-like index is available to reduce high-frequency noise.
->>>>>>> df4254f1
     """
 
     def _to_monthly_returns(r: pd.Series) -> pd.Series:
@@ -913,23 +880,11 @@
     # Market series (fetch QQQ if not provided)
     if market_returns is None:
         try:
-<<<<<<< HEAD
-            end_date = datetime.now().strftime('%Y-%m-%d')
-            start_date = (datetime.now() - relativedelta(months=6)).strftime('%Y-%m-%d')
-            qqq_data = _yf_download(
-                'QQQ',
-                start=start_date,
-                end=end_date,
-            )['Close']
-            market_returns = qqq_data.pct_change().dropna()
-        except:
-=======
             end = datetime.now()
             start = end - relativedelta(months=9)
             qqq_px = get_benchmark_series("QQQ", start.strftime("%Y-%m-%d"), end.strftime("%Y-%m-%d"))
             mkt = qqq_px.pct_change().dropna()
         except Exception:
->>>>>>> df4254f1
             return np.nan
     else:
         mkt = pd.Series(market_returns).astype(float).dropna()
