# backend.py — Enhanced Hybrid Top150 / Composite Rank / Sector Caps / Stickiness / ISA lock
from __future__ import annotations

import os, io, warnings, json, hashlib
from typing import Optional, Tuple, Dict, List, Any, Callable, Iterable
from dataclasses import replace, asdict
import numpy as np
import pandas as pd

# Optional Polars support (convert to pandas if provided)
try:  # don't hard-require polars
    import polars as pl  # type: ignore
    _HAS_POLARS = True
except Exception:
    pl = None  # type: ignore
    _HAS_POLARS = False
import yfinance as yf
import requests
from io import StringIO
import logging
from datetime import datetime, date, timedelta
from dateutil.relativedelta import relativedelta
from concurrent.futures import ThreadPoolExecutor, TimeoutError
from pathlib import Path
try:
    from joblib import Parallel, delayed
except Exception:  # pragma: no cover - optional dependency fallback
    Parallel = None  # type: ignore[assignment]
    delayed = None  # type: ignore[assignment]
try:
    from numba import njit  # type: ignore[import]
    NUMBA_OK = True
except Exception:  # pragma: no cover - optional dependency fallback
    NUMBA_OK = False

    def njit(*args, **kwargs):  # type: ignore[override]
        if args and callable(args[0]):
            return args[0]

        def _decorator(func):
            return func

        return _decorator
import optimizer
import strategy_core
from strategy_core import HybridConfig
from portfolio_utils import cap_weights, l1_turnover

warnings.filterwarnings("ignore")

# =========================
# Backtest cache helpers
# =========================

def _build_hybrid_cache_key(
    tickers: Iterable[str],
    cfg: HybridConfig,
    start: pd.Timestamp,
    apply_vol_target: bool,
) -> str:
    payload = {
        "tickers": sorted(str(t) for t in tickers),
        "cfg": asdict(cfg),
        "start": pd.to_datetime(start).strftime("%Y-%m-%d"),
        "apply_vol_target": bool(apply_vol_target),
    }
    raw = json.dumps(payload, sort_keys=True)
    return hashlib.sha256(raw.encode("utf-8")).hexdigest()

def _run_hybrid_backtest_with_cache(
    daily_prices: pd.DataFrame,
    cfg: HybridConfig,
    cache_key: str,
    apply_vol_target: bool,
    use_incremental: bool = True,
    get_constituents: Optional[Callable[[pd.Timestamp], Iterable[str]]] = None,
) -> Dict[str, pd.Series]:
    def _run_full() -> Dict[str, pd.Series]:
        kwargs: Dict[str, Any] = {"apply_vol_target": apply_vol_target}
        if get_constituents is not None:
            kwargs["get_constituents"] = get_constituents
        return strategy_core.run_hybrid_backtest(daily_prices, cfg, **kwargs)

    if not use_incremental or not cache_key:
        return _run_full()

    cached = strategy_core.load_backtest_cache(cache_key)
    if cached is not None:
        cached_series = cached.get("hybrid_rets_net", pd.Series(dtype=float))
        if not isinstance(cached_series, pd.Series):
            cached_series = pd.Series(dtype=float)
        cached_idx = cached_series.index
        monthly_idx = daily_prices.resample("M").last().index
        extends = False
        if len(cached_idx) > 0 and len(monthly_idx) > 0:
            extends = monthly_idx.min() >= cached_idx.min() and monthly_idx.max() > cached_idx.max()
        if extends:
            kwargs: Dict[str, Any] = {"apply_vol_target": apply_vol_target}
            if get_constituents is not None:
                kwargs["get_constituents"] = get_constituents
            return strategy_core.run_hybrid_backtest_incremental(
                daily_prices,
                cfg,
                cache_key=cache_key,
                **kwargs,
            )

    result = _run_full()
    if use_incremental and cache_key:
        strategy_core.save_backtest_cache(cache_key, result)
    return result

# =========================
# Optional numba helpers
# =========================
_Z_EPS = 1e-9

@njit(cache=True)
def _mad_scale(values: np.ndarray) -> tuple[float, float]:  # pragma: no cover - exercised via wrapper
    count = 0
    for v in values:
        if np.isfinite(v):
            count += 1

    if count == 0:
        return 0.0, 0.0

    clean = np.empty(count, dtype=np.float64)
    idx = 0
    for v in values:
        if np.isfinite(v):
            clean[idx] = v
            idx += 1

    clean.sort()
    mid = count // 2
    if count % 2 == 0:
        median = 0.5 * (clean[mid - 1] + clean[mid])
    else:
        median = clean[mid]

    deviations = np.empty(count, dtype=np.float64)
    for i in range(count):
        deviations[i] = abs(clean[i] - median)

    deviations.sort()
    if count % 2 == 0:
        mad = 0.5 * (deviations[mid - 1] + deviations[mid])
    else:
        mad = deviations[mid]

    if mad > 0.0:
        return median, 1.4826 * mad

    mean_val = 0.0
    for v in clean:
        mean_val += v
    mean_val /= count

    var = 0.0
    for v in clean:
        diff = v - mean_val
        var += diff * diff
    if count > 0:
        var /= count

    std = np.sqrt(var) if var > 0.0 else 0.0
    return median, std

@njit(cache=True)
def _nanmean_std(values: np.ndarray) -> tuple[float, float, int]:  # pragma: no cover - exercised via wrapper
    count = 0
    mean_val = 0.0
    m2 = 0.0
    for v in values:
        if not np.isfinite(v):
            continue
        count += 1
        delta = v - mean_val
        mean_val += delta / count
        delta2 = v - mean_val
        m2 += delta * delta2

    if count == 0:
        return np.nan, np.nan, 0

    variance = m2 / count if count > 0 else np.nan
    if variance < 0.0:
        variance = 0.0

    return mean_val, np.sqrt(variance), count

@njit(cache=True)
def _rolling_std(values: np.ndarray, window: int) -> np.ndarray:  # pragma: no cover - exercised via wrapper
    n = values.shape[0]
    out = np.empty(n, dtype=np.float64)
    for i in range(n):
        out[i] = np.nan

    if window <= 0:
        return out

    for end in range(window - 1, n):
        count = 0
        mean_val = 0.0
        m2 = 0.0
        start = end - window + 1
        for idx in range(start, end + 1):
            v = values[idx]
            if not np.isfinite(v):
                continue
            count += 1
            delta = v - mean_val
            mean_val += delta / count
            delta2 = v - mean_val
            m2 += delta * delta2

        if count == window:
            if count > 1:
                variance = m2 / (count - 1)
                if variance < 0.0:
                    variance = 0.0
                out[end] = np.sqrt(variance)
            else:
                out[end] = np.nan
        else:
            out[end] = np.nan

    return out

@njit(cache=True)
def _last_rolling_mean(values: np.ndarray, window: int) -> float:  # pragma: no cover - exercised via wrapper
    n = values.shape[0]
    if window <= 0 or n < window:
        return np.nan

    start = n - window
    total = 0.0
    for idx in range(start, n):
        v = values[idx]
        if not np.isfinite(v):
            return np.nan
        total += v

    return total / window

def _zscore_series(series: pd.Series, cols: pd.Index) -> pd.Series:
    cleaned = series.replace([np.inf, -np.inf], np.nan)

    if not NUMBA_OK:
        dropped = cleaned.dropna()
        if dropped.empty:
            return pd.Series(0.0, index=cols)
        std = float(dropped.std(ddof=0))
        if std == 0.0 or not np.isfinite(std):
            return pd.Series(0.0, index=cols)
        z_vals = (dropped - dropped.mean()) / (std + _Z_EPS)
        return z_vals.reindex(cols).fillna(0.0)

    values = cleaned.to_numpy(dtype=np.float64, copy=True)
    mask = np.isfinite(values)
    valid = int(mask.sum())
    if valid == 0:
        return pd.Series(0.0, index=cols)

    finite_values = values[mask]
    mean_val, std_val, count = _nanmean_std(finite_values)
    if count == 0 or not np.isfinite(std_val) or std_val == 0.0:
        return pd.Series(0.0, index=cols)

    normalized = (finite_values - mean_val) / (std_val + _Z_EPS)
    result = np.zeros(len(values), dtype=np.float64)
    idx = 0
    for i in range(len(values)):
        if mask[i]:
            result[i] = normalized[idx]
            idx += 1

    series_result = pd.Series(result, index=series.index)
    return series_result.reindex(cols).fillna(0.0)

# =========================
# Config & Secrets
# =========================

# Streamlit might not be available (e.g., non-UI contexts)
try:
    import streamlit as st  # type: ignore
    _HAS_ST = True
except Exception:
    st = None  # type: ignore
    _HAS_ST = False

def _get_secret(key: str, default: Optional[str] = None) -> Optional[str]:
    """Try Streamlit secrets first; fall back to environment variables."""
    if _HAS_ST:
        try:
            # st.secrets behaves like a dict
            val = st.secrets.get(key)  # type: ignore[attr-defined]
            if val not in (None, ""):
                return str(val)
        except Exception:
            pass
    return os.getenv(key, default)

GIST_ID = _get_secret("GIST_ID")
GITHUB_TOKEN = _get_secret("GITHUB_TOKEN")
GIST_API_URL = f"https://api.github.com/gists/{GIST_ID}" if GIST_ID else None
HEADERS = (
    {
        "Authorization": f"token {GITHUB_TOKEN}",
        "Accept": "application/vnd.github+json",
        "User-Agent": "isa-dynamic/1.0",
    }
    if GITHUB_TOKEN
    else {}
)

GIST_PORTF_FILE   = "portfolio.json"
LIVE_PERF_FILE    = "live_perf.csv"
LOCAL_PORTF_FILE  = "last_portfolio.csv"
ASSESS_LOG_FILE   = "assess_log.csv"

ROUNDTRIP_BPS_DEFAULT   = 20
REGIME_MA               = 200
AVG_TRADE_SIZE_DEFAULT  = 0.02  # 2% avg single-leg trade size
HEDGE_MAX_DEFAULT       = 0.20
HEDGE_TICKER_LABEL      = "QQQ (Hedge)"
HEDGE_TICKER_ALIASES    = {HEDGE_TICKER_LABEL, "QQQ_HEDGE", "QQQ-HEDGE"}

# Defaults for regime-based exposure adjustments
VIX_TS_THRESHOLD_DEFAULT = 1.0   # VIX3M / VIX ratio; <1 implies stress
HY_OAS_THRESHOLD_DEFAULT = 6.0   # High-yield OAS level (%) signalling stress

# ISA preset
STRATEGY_PRESETS = {
    "ISA Dynamic (0.75)": {
        "mom_lb": 15, "mom_topn": 8, "mom_cap": 0.25,
        "mr_lb": 21,  "mr_topn": 3, "mr_ma": 200,
        "mom_w": 0.85, "mr_w": 0.15,
        "trigger": 0.75,
        "stability_days": 7,   # stickiness default
        "sector_cap": 0.30     # sector cap default
    }
}

# Default mapping from regime metrics to strategy parameters.
PARAM_MAP_DEFAULTS = {
    "low_vol": 0.02,
    "high_vol": 0.04,
    "top_n_low": 10,
    "top_n_mid": 8,
    "top_n_high": 5,
    "name_cap_low": 0.30,
    "name_cap_mid": 0.25,
    "name_cap_high": 0.20,
    "sector_cap_low": 0.35,
    "sector_cap_mid": 0.30,
    "sector_cap_high": 0.25,
}

_YF_BATCH_SIZE = 200

PERF: Dict[str, Any] = {
    "fast_io": True,
    # Enable the optional polars-backed compute path for faster signal generation
    # by setting this flag to True (requires the polars package).
    "use_polars": False,
    "parallel_grid": False,
    "n_jobs": 4,
    "yf_batch": _YF_BATCH_SIZE,
    "cache_days": 365,
}

def _env_flag(name: str, default: str = "0") -> bool:
    """Interpret environment variable ``name`` as a boolean flag."""
    val = os.getenv(name, default)
    if val is None:
        return False
    return str(val).strip().lower() in {"1", "true", "yes", "on"}

PERF.update({
    "fast_io": _env_flag("FAST_IO", "0"),
})

def _emit_info(msg: str, info: Optional[Callable[[str], None]] = None) -> None:
    """Prefer provided info callback, then Streamlit (if available), else logging."""
    # 1) Caller-provided callback
    if callable(info):
        try:
            info(msg)
            return
        except Exception:
            pass

    # 2) Streamlit info (if we're running under Streamlit)
    if _HAS_ST:
        try:
            st.info(msg)
            return
        except Exception:
            pass

    # 3) Fallback to logging
    logging.info(msg)

def _record_hedge_state(scope: str,
                        weight: float,
                        correlation: float | None,
                        regime_metrics: Dict[str, float]) -> None:
    """Persist the latest hedge details for UI/reporting purposes."""
    if not _HAS_ST:
        return

    summary = {
        "weight": float(weight or 0.0),
        "correlation": (None if correlation is None or pd.isna(correlation)
                         else float(correlation)),
        "qqq_above_200dma": regime_metrics.get("qqq_above_200dma"),
        "breadth_pos_6m": regime_metrics.get("breadth_pos_6m"),
        "timestamp": datetime.utcnow().isoformat(),
    }
    st.session_state[f"latest_{scope}_hedge"] = summary

# =========================
# NEW: Enhanced Data Validation & Cleaning
# =========================
import numpy as np
import pandas as pd

def linear_interpolate_short_gaps(
    prices: pd.DataFrame,
    max_gap: int = 3,
) -> tuple[pd.DataFrame, pd.DataFrame]:
    """
    Linearly interpolate gaps up to `max_gap` consecutive business days per column.

    Parameters
    ----------
    prices : DataFrame
        Price DataFrame indexed by date, columns are tickers.
    max_gap : int
        Maximum consecutive NaNs to fill per gap (gaps longer than this are left as NaN).

    Returns
    -------
    filled : DataFrame
        Copy of `prices` with short gaps linearly imputed.
    imputed_mask : DataFrame[bool]
        True where values were imputed by this routine.
    """
    if prices is None or prices.empty:
        return prices, pd.DataFrame(index=getattr(prices, "index", []),
                                    columns=getattr(prices, "columns", []))

    filled = prices.copy()
    imputed_mask = pd.DataFrame(False, index=filled.index, columns=filled.columns)

    for column in filled.columns:
        series = filled[column]
        na_flags = series.isna()
        if not na_flags.any():
            continue

        # Find runs of consecutive NaNs
        gaps: list[tuple[int, int]] = []
        start = None
        for i, is_na in enumerate(na_flags.values):
            if is_na and start is None:
                start = i
            elif (not is_na) and start is not None:
                gaps.append((start, i - 1))
                start = None
        if start is not None:
            gaps.append((start, len(series) - 1))

        # Fill short gaps using linear interpolation between surrounding points
        for s, e in gaps:
            gap_len = e - s + 1
            if gap_len > max_gap:
                continue

            left = s - 1
            right = e + 1
            # Need valid endpoints on both sides to interpolate
            left_val = series.iat[left] if left >= 0 else np.nan
            right_val = series.iat[right] if right < len(series) else np.nan

            if left < 0 or pd.isna(left_val):
                if pd.isna(right_val):
                    continue
                idx_slice = series.index[s : e + 1]
                filled.loc[idx_slice, column] = right_val
                imputed_mask.loc[idx_slice, column] = True
                continue

            if right >= len(series) or pd.isna(right_val):
                idx_slice = series.index[s : e + 1]
                filled.loc[idx_slice, column] = left_val
                imputed_mask.loc[idx_slice, column] = True
                continue

            idx_slice = series.index[s : e + 1]
            # Linear ramp from left_val to right_val (exclude endpoints)
            steps = np.arange(1, gap_len + 1, dtype=float) / (gap_len + 1)
            vals = float(left_val) + steps * (float(right_val) - float(left_val))

            filled.loc[idx_slice, column] = vals
            imputed_mask.loc[idx_slice, column] = True

    return filled, imputed_mask

def _use_polars_engine() -> bool:
    """Return True when the optimized polars path should be used."""
    return bool(PERF.get("use_polars") and _HAS_POLARS and pl is not None)

def _prepare_polars_daily_frame(daily: pd.DataFrame) -> tuple["pl.DataFrame", list[str]]:
    """Convert a pandas daily price frame into a polars DataFrame and column list."""
    if not _use_polars_engine():  # pragma: no cover - guarded by caller
        raise RuntimeError("polars is not available")

    if isinstance(daily.index, pd.DatetimeIndex):
        daily_sorted = daily.sort_index()
        if daily_sorted.index.tz is not None:
            daily_sorted = daily_sorted.copy()
            daily_sorted.index = daily_sorted.index.tz_localize(None)
    else:
        daily_sorted = daily.sort_index()

    idx_name = daily_sorted.index.name or "date"
    daily_reset = daily_sorted.reset_index().rename(columns={idx_name: "date"})
    pl_df = pl.from_pandas(daily_reset)
    if "date" in pl_df.columns and pl_df["date"].dtype != pl.Datetime:
        pl_df = pl_df.with_columns(pl.col("date").cast(pl.Datetime))

    value_cols = [col for col in pl_df.columns if col != "date"]
    return pl_df.sort("date"), value_cols

def _polars_to_pandas_indexed(df: "pl.DataFrame") -> pd.DataFrame:
    """Convert a polars frame with a date column back to a pandas DataFrame index."""
    if df.height == 0:
        return pd.DataFrame()
    pdf = df.to_pandas()
    if "date" in pdf.columns:
        pdf["date"] = pd.to_datetime(pdf["date"])
        pdf = pdf.set_index("date")
    return pdf.sort_index()

# ---------- Factor z-score helpers (Pandas-first, optional Polars input) ----------

def _to_pandas(obj):
    """Convert Polars DataFrame/Series to pandas if needed; otherwise return as-is."""
    if _HAS_POLARS:
        if isinstance(obj, pl.DataFrame):
            return obj.to_pandas()
        if isinstance(obj, pl.Series):
            return obj.to_pandas()
    return obj

def blended_momentum_z(monthly: pd.DataFrame | "pl.DataFrame") -> pd.Series:
    """
    Blended momentum z-score using 3/6/12M horizons with weights 0.2/0.4/0.4.
    Accepts pandas or polars DataFrame (prices at month end).
    """
    if monthly is None:
        return pd.Series(dtype=float)

    monthly = _to_pandas(monthly)
    if not isinstance(monthly, pd.DataFrame) or monthly.shape[0] < 13:
        return pd.Series(dtype=float)

    # Ensure chronological order
    try:
        monthly = monthly.sort_index()
    except Exception:
        pass

    cols = monthly.columns
    r3 = monthly.pct_change(3).iloc[-1]
    r6 = monthly.pct_change(6).iloc[-1]
    r12 = monthly.pct_change(12).iloc[-1]

    z3 = _zscore_series(r3, cols)
    z6 = _zscore_series(r6, cols)
    z12 = _zscore_series(r12, cols)

    return 0.2 * z3 + 0.4 * z6 + 0.4 * z12

def lowvol_z(
    daily: pd.DataFrame | "pl.DataFrame",
    vol_series: pd.Series | "pl.Series" | None = None,
) -> pd.Series:
    """
    Low-volatility factor as a z-score of 63-day rolling std of daily returns.
    If 'vol_series' is given (precomputed vol), z-score that instead.
    Accepts pandas or polars inputs.
    """
    if daily is None:
        return pd.Series(dtype=float)

    daily = _to_pandas(daily)
    vol_series = _to_pandas(vol_series)

    if not isinstance(daily, pd.DataFrame):
        return pd.Series(dtype=float)
    cols = daily.columns

    # Use precomputed vol if provided
    if vol_series is not None:
        return _zscore_series(pd.Series(vol_series), cols)

    if daily.shape[0] < 80:  # need enough data for a stable 63d window
        return pd.Series(0.0, index=cols)

    vol = (
        daily.pct_change()
        .rolling(63)
        .std()
        .iloc[-1]
        .replace([np.inf, -np.inf], np.nan)
    )
    return _zscore_series(vol, cols)

def trend_z(
    daily: pd.DataFrame | "pl.DataFrame",
    dist_series: pd.Series | "pl.Series" | None = None,
) -> pd.Series:
    """
    Trend factor as z-score of distance from 200DMA: (last / MA200 - 1).
    If 'dist_series' is given, z-score that instead.
    Accepts pandas or polars inputs.
    """
    if daily is None:
        return pd.Series(dtype=float)

    daily = _to_pandas(daily)
    dist_series = _to_pandas(dist_series)

    if not isinstance(daily, pd.DataFrame):
        return pd.Series(dtype=float)
    cols = daily.columns

    # Use precomputed distance if provided
    if dist_series is not None:
        return _zscore_series(pd.Series(dist_series), cols)

    if daily.shape[0] < 220:  # ensure we have >=200d + buffer
        return pd.Series(0.0, index=cols)

    ma200 = daily.rolling(200).mean().iloc[-1]
    last = daily.iloc[-1]
    dist = (last / ma200 - 1.0).replace([np.inf, -np.inf], np.nan)
    return _zscore_series(dist, cols)

@st.cache_data(ttl=43200)
def compute_signal_panels(daily: pd.DataFrame) -> Dict[str, pd.DataFrame | pd.Series]:
    """Cache common signal inputs derived from daily close data."""
    if daily is None or daily.empty:
        empty_df = pd.DataFrame()
        return {
            "monthly": empty_df,
            "r3": empty_df,
            "r6": empty_df,
            "r12": empty_df,
            "vol63": empty_df,
            "ma200": empty_df,
            "dist200": empty_df,
        }

    # If your codebase has a helper to decide when to use Polars, keep it:
    # otherwise you can guard directly with _HAS_POLARS.
    if '_use_polars_engine' in globals() and callable(globals()['_use_polars_engine']):
        use_polars = _use_polars_engine()
    else:
        use_polars = False

<<<<<<< HEAD
    if use_polars:
        try:
            return _compute_signal_panels_polars(daily)
        except Exception:
            logging.exception("Falling back to pandas signal panel computation")

    # --- pandas fallback ---
    daily_sorted = daily.sort_index()
    monthly = daily_sorted.resample("M").last()
    r3 = daily_sorted.pct_change(63)
    r6 = daily_sorted.pct_change(126)
    r12 = daily_sorted.pct_change(252)
    daily_returns = daily_sorted.pct_change()
    vol63 = daily_returns.rolling(63).std()
    ma200 = daily_sorted.rolling(200).mean()
    dist200 = (daily_sorted / ma200 - 1).replace([np.inf, -np.inf], np.nan)

    return {
        "monthly": monthly,
        "r3": r3,
        "r6": r6,
        "r12": r12,
        "vol63": vol63,
        "ma200": ma200,
        "dist200": dist200,
    }
=======
def _ensure_pandas(obj: Any) -> Any:
    """Convert Polars objects to pandas equivalents when possible."""
    if obj is None:
        return None
    if isinstance(obj, (pd.Series, pd.DataFrame)):
        return obj
    if _HAS_POLARS:
        try:
            if isinstance(obj, pl.DataFrame):
                return obj.to_pandas()
            if isinstance(obj, pl.Series):
                return obj.to_pandas()
        except Exception:
            logging.debug("Polars → pandas conversion failed; leaving object unchanged", exc_info=True)
    return obj


def _blended_momentum_z_pandas(monthly: Any) -> pd.Series:
    monthly_pd = _ensure_pandas(monthly)
    if not isinstance(monthly_pd, pd.DataFrame) or monthly_pd.empty:
        return pd.Series(dtype=float)

    try:
        monthly_pd = monthly_pd.sort_index()
    except Exception:
        pass

    if monthly_pd.shape[0] < 13:
        return pd.Series(dtype=float)

    cols = monthly_pd.columns
    r3 = monthly_pd.pct_change(3).iloc[-1]
    r6 = monthly_pd.pct_change(6).iloc[-1]
    r12 = monthly_pd.pct_change(12).iloc[-1]

    z3 = _zscore_series(r3, cols)
    z6 = _zscore_series(r6, cols)
    z12 = _zscore_series(r12, cols)

    return 0.2 * z3 + 0.4 * z6 + 0.4 * z12


def _lowvol_z_pandas(
    daily: Any,
    vol_series: Any = None,
) -> pd.Series:
    daily_pd = _ensure_pandas(daily)
    vol_pd = _ensure_pandas(vol_series)

    if not isinstance(daily_pd, pd.DataFrame):
        return pd.Series(dtype=float)

    cols = daily_pd.columns

    if vol_pd is not None:
        try:
            vol_series_pd = pd.Series(vol_pd)
        except Exception:
            vol_series_pd = None
        if isinstance(vol_series_pd, pd.Series):
            return _zscore_series(vol_series_pd, cols)

    if daily_pd.shape[0] < 80:
        return pd.Series(0.0, index=cols)

    vol = (
        daily_pd.pct_change()
        .rolling(63)
        .std()
        .iloc[-1]
        .replace([np.inf, -np.inf], np.nan)
    )
    return _zscore_series(vol, cols)


def _trend_z_pandas(
    daily: Any,
    dist_series: Any = None,
) -> pd.Series:
    daily_pd = _ensure_pandas(daily)
    dist_pd = _ensure_pandas(dist_series)

    if not isinstance(daily_pd, pd.DataFrame):
        return pd.Series(dtype=float)

    cols = daily_pd.columns

    if dist_pd is not None:
        try:
            dist_series_pd = pd.Series(dist_pd)
        except Exception:
            dist_series_pd = None
        if isinstance(dist_series_pd, pd.Series):
            return _zscore_series(dist_series_pd, cols)

    if daily_pd.shape[0] < 220:
        return pd.Series(0.0, index=cols)

    ma200 = daily_pd.rolling(200).mean().iloc[-1]
    last = daily_pd.iloc[-1]
    dist = (last / ma200 - 1.0).replace([np.inf, -np.inf], np.nan)
    return _zscore_series(dist, cols)


def blended_momentum_z(monthly: pd.DataFrame | "pl.DataFrame") -> pd.Series:
    if monthly is None:
        return pd.Series(dtype=float)

    if _use_polars_engine():
        try:
            polars_res = _blended_momentum_z_polars(monthly)
            if isinstance(polars_res, pd.Series):
                return polars_res
            if polars_res is not None:
                return pd.Series(polars_res)
        except Exception:
            logging.exception("Polars momentum z failed; falling back to pandas")

    return _blended_momentum_z_pandas(monthly)


def lowvol_z(
    daily: pd.DataFrame | "pl.DataFrame",
    vol_series: pd.Series | "pl.Series" | None = None,
) -> pd.Series:
    if daily is None:
        return pd.Series(dtype=float)

    if _use_polars_engine():
        try:
            polars_res = _lowvol_z_polars(daily, vol_series)
            if isinstance(polars_res, pd.Series):
                return polars_res
        except Exception:
            logging.exception("Polars low-vol z failed; falling back to pandas")

    return _lowvol_z_pandas(daily, vol_series)


def trend_z(
    daily: pd.DataFrame | "pl.DataFrame",
    dist_series: pd.Series | "pl.Series" | None = None,
) -> pd.Series:
    if daily is None:
        return pd.Series(dtype=float)

    if _use_polars_engine():
        try:
            polars_res = _trend_z_polars(daily, dist_series)
            if isinstance(polars_res, pd.Series):
                return polars_res
        except Exception:
            logging.exception("Polars trend z failed; falling back to pandas")

    return _trend_z_pandas(daily, dist_series)


# =========================
# Data cleaning helpers (robust capping + interpolation)
# =========================
>>>>>>> f86c942b

def _robust_return_stats(returns: pd.Series) -> tuple[float, float]:
    """Robust location/scale (median & MAD*1.4826) with sane fallbacks."""
    if NUMBA_OK:
        values = returns.to_numpy(dtype=np.float64, copy=False)
        median, scale = _mad_scale(values)
        return float(median), float(scale)

    r = returns.dropna()
    if r.empty:
        return 0.0, 0.0
    med = float(r.median())
    mad = float((r - med).abs().median())
    if mad and mad > 0:
        scale = 1.4826 * mad
    else:
        std = float(r.std(ddof=0))
        scale = std if std and std > 0 else 0.0
    return med, scale

def cap_abnormal_returns(
    prices: pd.DataFrame,
    *,
    max_daily_move: float | None = None,
    zscore_threshold: float | None = 4.0,
    min_price: float | None = 0.5,
) -> tuple[pd.DataFrame, pd.DataFrame]:
    """Cap abnormal daily returns (robust z-scores and/or hard cap). Returns (cleaned_prices, mask)."""
    if prices is None or prices.empty:
        empty_mask = pd.DataFrame(False, index=getattr(prices, "index", []), columns=getattr(prices, "columns", []))
        return prices.copy() if hasattr(prices, "copy") else pd.DataFrame(), empty_mask

    cleaned = prices.copy()
    mask = pd.DataFrame(False, index=cleaned.index, columns=cleaned.columns)

    for col in cleaned.columns:
        series = cleaned[col].astype(float)
        if series.dropna().shape[0] <= 1:
            continue

        returns = series.pct_change(fill_method=None)
        loc, scale = _robust_return_stats(returns)

        if (zscore_threshold is None or scale <= 0) and max_daily_move is None:
            # nothing to do for this column
            continue

        if scale > 0 and zscore_threshold is not None:
            z = (returns - loc) / scale
            outliers = z.abs() > float(zscore_threshold)
        else:
            outliers = pd.Series(False, index=returns.index)

        if max_daily_move is not None:
            outliers |= returns.abs() > float(max_daily_move)

        if not outliers.any():
            continue

        col_mask = mask[col]

        for idx in outliers.index[outliers]:
            # guard on index and NA
            if idx not in returns.index or pd.isna(returns.loc[idx]):
                continue

            # position of the outlier point in the level series
            try:
                pos = series.index.get_loc(idx)
            except KeyError:
                continue
            if pos <= 0:
                continue  # need a previous valid price to reconstruct

            # previous valid price
            prev_values = series.iloc[:pos].dropna()
            if prev_values.empty:
                continue
            prev_price = float(prev_values.iloc[-1])
            if not np.isfinite(prev_price) or prev_price == 0.0:
                continue

            # clamp the return value by both z-threshold and hard cap (if provided)
            ret_val = float(returns.loc[idx])
            if max_daily_move is not None:
                ret_val = float(np.clip(ret_val, -max_daily_move, max_daily_move))
            if zscore_threshold is not None and scale > 0:
                hi = loc + zscore_threshold * scale
                lo = loc - zscore_threshold * scale
                ret_val = float(np.clip(ret_val, lo, hi))

            # reconstruct a new price
            original_price = float(series.iloc[pos])
            new_price = prev_price * (1.0 + ret_val)
            if min_price is not None and np.isfinite(min_price):
                new_price = max(new_price, float(min_price))

            if not np.isfinite(new_price):
                continue
            if np.isclose(new_price, original_price, rtol=1e-9, atol=1e-12):
                continue

            # apply the change and update masks / neighboring returns
            series.iloc[pos] = new_price
            col_mask.loc[idx] = True

            returns.loc[idx] = ret_val
            if pos + 1 < len(series):
                nxt_idx = series.index[pos + 1]
                nxt_val = series.iloc[pos + 1]
                if nxt_idx in returns.index and pd.notna(nxt_val) and new_price != 0:
                    returns.loc[nxt_idx] = (nxt_val / new_price) - 1.0

        cleaned[col] = series
        mask[col] = col_mask

    return cleaned, mask

def clean_extreme_moves(
    prices: pd.DataFrame,
    *,
    max_daily_move: float = 0.30,
    min_price: float = 0.5,
    zscore_threshold: float | None = 4.0,
    info: Optional[Callable[[str], None]] = None,
) -> tuple[pd.DataFrame, pd.DataFrame]:
    """Clamp implausible price swings (robust) and return (cleaned, mask)."""
    if prices is None or prices.empty:
        empty_mask = pd.DataFrame(False, index=getattr(prices, "index", []), columns=getattr(prices, "columns", []))
        return prices.copy() if hasattr(prices, "copy") else pd.DataFrame(), empty_mask

    # Apply a basic floor first
    cleaned = prices.copy()
    floor_mask = pd.DataFrame(False, index=cleaned.index, columns=cleaned.columns)
    if min_price is not None:
        floor_mask = (cleaned < min_price) & cleaned.notna()
        if floor_mask.any().any():
            cleaned[floor_mask] = float(min_price)

    # Robust capping
    capped, cap_mask = cap_abnormal_returns(
        cleaned,
        max_daily_move=max_daily_move,
        zscore_threshold=zscore_threshold,
        min_price=min_price,
    )

    cap_mask = cap_mask.astype(bool).reindex_like(cleaned).fillna(False)
    floor_mask = floor_mask.astype(bool)
    combined_mask = (cap_mask | floor_mask).astype(bool)

    fixes = int(combined_mask.to_numpy().sum())
    if callable(info) and fixes > 0:
        info(f"🧹 Data cleaning: Fixed {fixes} extreme price moves across all stocks")

    return capped, combined_mask

def fill_missing_data(
    prices: pd.DataFrame,
    *,
    max_gap_days: int = 3,
    info: Optional[Callable[[str], None]] = None,
) -> tuple[pd.DataFrame, pd.DataFrame]:
    """Fill short gaps via *linear interpolation on the price level* and return (filled, mask)."""
    if prices is None or prices.empty:
        empty_mask = pd.DataFrame(False, index=getattr(prices, "index", []), columns=getattr(prices, "columns", []))
        return prices.copy() if hasattr(prices, "copy") else pd.DataFrame(), empty_mask

    # Assumes `linear_interpolate_short_gaps` is defined elsewhere
    filled, mask = linear_interpolate_short_gaps(prices, max_gap=max_gap_days)
    n = int(mask.to_numpy().sum())
    if callable(info) and n > 0:
        info(f"🔧 Data filling: Filled {n} missing data points with interpolation")
    return filled, mask.astype(bool)

def validate_and_clean_market_data(
    prices: pd.DataFrame,
    *,
    max_missing_ratio: float = 0.20,
    max_daily_move: float = 0.30,
    min_price: float = 0.5,
    zscore_threshold: float | None = 4.0,
    max_gap_days: int = 3,
    info: Optional[Callable[[str], None]] = None,
) -> tuple[pd.DataFrame, List[str], pd.DataFrame, pd.DataFrame]:
    """
    Full validation + cleaning pipeline:
      1) Drop tickers with too much missing data
      2) Cap extreme moves (robust z/MAD + optional hard cap)
      3) Interpolate short gaps on levels
    Returns: (cleaned_df, alerts_list, cap_mask, interp_mask)
    """
    if prices is None or prices.empty:
        empty = pd.DataFrame(index=getattr(prices, "index", []))
        empty_mask = pd.DataFrame(False, index=empty.index, columns=[])
        return empty, [], empty_mask.copy(), empty_mask.copy()

    data = prices.copy()
    alerts: List[str] = []
    original_shape = data.shape

    # 1) Drop very sparse tickers
    if max_missing_ratio is not None and data.shape[1] > 0:
        miss_frac = data.isna().mean()
        drop_cols = miss_frac[miss_frac > max_missing_ratio].index.tolist()
        if drop_cols:
            data = data.drop(columns=drop_cols)
            alerts.append(f"Removed {len(drop_cols)} stocks with >{int(round(max_missing_ratio*100))}% missing data")

    if data.shape != original_shape:
        alerts.append(f"Data shape: {original_shape} → {data.shape}")

    if data.empty:
        mask = pd.DataFrame(False, index=prices.index, columns=data.columns)
        return data, alerts, mask.copy(), mask.copy()

    # 2) Cap extreme moves
    cleaned, mask_clean = clean_extreme_moves(
        data,
        max_daily_move=max_daily_move,
        min_price=min_price,
        zscore_threshold=zscore_threshold,
        info=info,
    )

    # 3) Fill short gaps
    filled, mask_fill = fill_missing_data(
        cleaned,
        max_gap_days=max_gap_days,
        info=info,
    )

    cap_mask = mask_clean.reindex_like(filled).fillna(False).astype(bool)
    interp_mask = mask_fill.reindex_like(filled).fillna(False).astype(bool)

    return filled, alerts, cap_mask, interp_mask
  
# =========================
# NEW: Enhanced Position Sizing (Fixes the 28.99% bug)
# =========================

def generate_td1_targets_asof(
    daily_close: pd.DataFrame,
    sectors_map: dict,
    preset: dict,
    asof: Optional[pd.Timestamp] = None,
    use_enhanced_features: bool = True,
) -> pd.Series:
    """
    Build targets exactly as on Trading Day 1:
    - Freeze signals at the most recent month-end prior to `asof`
    - Run the same screens, ranking, caps, and (if used) exposure scaling
    """
    asof = pd.Timestamp(asof or pd.Timestamp.today()).normalize()
    last_eom = (asof - pd.offsets.MonthBegin(1)) + pd.offsets.MonthEnd(0)

    # Use *only* data available at last_eom
    hist = daily_close.loc[:last_eom].copy()
    if hist.empty:
        return pd.Series(dtype=float)

    # Your existing (fixed) builder runs full selection + caps
    weights = _build_isa_weights_fixed(
        hist, preset, sectors_map, use_enhanced_features=use_enhanced_features
    )  # returns weights summing to equity exposure
    weights = weights / weights.sum() if weights.sum() > 0 else weights
    # normalize → enforce caps → final renorm before exposure scaling

    regime_metrics: Dict[str, float] = {}
    # If TD1 applies regime exposure (not the drawdown scaler on *returns*, but the weight scaler), apply it here too
    if use_enhanced_features and len(hist) > 0 and len(weights) > 0:
        try:
            regime_metrics = compute_regime_metrics(hist)
            regime_exposure = get_regime_adjusted_exposure(regime_metrics)
            weights = weights * float(regime_exposure)   # leaves implied cash = 1 - sum(weights)
        except Exception:
            regime_metrics = {}

    return weights.fillna(0.0)

# ---- Software split caps (Option 2) ----
ENABLE_SOFTWARE_SUBCAPS: bool = True   # turn on/off the feature
PARENT_SOFTWARE_CAP: float = 0.30      # keep total Software <= 30%
SOFTWARE_SUBCAP: float = 0.18          # each Software sub-bucket <= 18%

def enforce_caps_iteratively(
    weights: pd.Series,
    sector_labels: dict[str, str],
    name_cap: float = 0.25,
    sector_cap: float = 0.30,
    group_caps: dict[str, float] | None = None,
    max_iter: int = 200,
    debug: bool = False
) -> pd.Series:
    """
    Enforce name caps, per-sector caps, and optional per-group (hierarchical) caps.
    - sector_labels: mapping ticker -> label (can be "Software:Security", etc.)
    - sector_cap: default cap for any sector not explicitly listed in group_caps
    - group_caps: optional dict like {"Software": 0.30, "Software:Security": 0.18, ...}
                  Parent groups are labels with no ":" (e.g., "Software").
    We *do not* force re-distribution; trimmed weight becomes cash (i.e., sum <= 1).
    This residual cash persists until any later exposure scaling step.
    """

    if weights.empty:
        return weights

    w = weights.astype(float).copy()
    w[w < 0] = 0.0

    # Normalize only if clearly >1 because some callers already pre-normalize
    if w.sum() > 1.0 + 1e-9:
        w = w / w.sum()

    # Vectorized helpers
    ser_sector = pd.Series({k: sector_labels.get(k, "Unknown") for k in w.index})
    idx_sector = pd.Index(ser_sector.values)
    ser_top = ser_sector.map(lambda s: s.split(":")[0])
    idx_top = pd.Index(ser_top.values)
    parent_labels = (
        [k for k in group_caps.keys() if ":" not in k]
        if group_caps
        else []
    )

    def _apply_name_caps(w: pd.Series) -> tuple[pd.Series, bool]:
        over = w[w > name_cap]
        if over.empty:
            return w, False
        w.loc[over.index] = name_cap
        return w, True

    def _apply_sector_caps(w: pd.Series) -> tuple[pd.Series, bool]:
        changed = False
        sums = w.groupby(idx_sector).sum()
        for sec, s in sums.items():
            cap = (group_caps.get(sec) if group_caps and sec in group_caps else sector_cap)
            if s > cap + 1e-12:
                f = cap / s
                mask = idx_sector == sec
                w.loc[mask] = w.loc[mask] * f
                changed = True
        return w, changed

    def _apply_parent_caps(w: pd.Series) -> tuple[pd.Series, bool]:
        if not parent_labels:
            return w, False
        changed = False
        sums = w.groupby(idx_top).sum()
        for parent in parent_labels:
            if parent in sums.index and sums[parent] > group_caps[parent] + 1e-12:
                f = group_caps[parent] / sums[parent]
                mask = idx_top == parent
                w.loc[mask] = w.loc[mask] * f
                changed = True
        return w, changed

    for _ in range(max_iter):
        changed_any = False

        w, c1 = _apply_name_caps(w)
        w, c2 = _apply_sector_caps(w)
        w, c3 = _apply_parent_caps(w)

        changed_any = c1 or c2 or c3
        if not changed_any:
            break

    # Safety: clip tiny negatives from numerical noise
    w[w < 0] = 0.0
    return w

# --- Enhanced sector bucketing -----------------------------------------------

def get_enhanced_sector_map(tickers: list[str], base_map: dict[str, str] | None = None) -> dict[str, str]:
    """
    Return an 'enhanced' sector map. If a ticker is 'Software' in the base map,
    split it into sub-buckets to allow finer caps: Security, Data/AI, AdTech,
    Collaboration, Commerce, Other. Everything else passes through.

    Priority: if base_map is provided, use it. Otherwise fall back to 'Unknown'.
    """

    base_map = base_map or {}

    # --- software sub-buckets (ticker heuristics) ---
    sec_security = {
        "CRWD","ZS","FTNT","PANW","OKTA","S","TENB","NET"
    }
    sec_data_ai = {
        "PLTR","SNOW","MDB","DDOG","AI"  # keep PLTR here
    }
    sec_adtech = {"APP","TTD"}
    sec_collab = {"ZM","TEAM"}
    sec_commerce = {"SHOP","MELI","ETSY","SQ","ADYEY","AFRM"}

    # Convenience helper
    def _software_bucket(t: str) -> str:
        u = t.upper()
        if u in sec_security:  return "Software:Security"
        if u in sec_data_ai:   return "Software:Data/AI"
        if u in sec_adtech:    return "Software:AdTech"
        if u in sec_collab:    return "Software:Collab"
        if u in sec_commerce:  return "Software:Commerce"
        return "Software:Other"

    out: dict[str, str] = {}
    for t in tickers:
        base = (base_map.get(t)
                or base_map.get(t.upper())
                or "Unknown")

        # keep a few custom buckets you already use if present in base
        if base in {"AI Hardware","Crypto/Fintech","Mega Tech","Semiconductors"}:
            out[t] = base
        elif base == "Software":
            out[t] = _software_bucket(t)
        else:
            out[t] = base
    return out

def build_group_caps(enhanced_map: dict[str, str]) -> dict[str, float]:
    """
    Build a dictionary of caps to apply in enforce_caps_iteratively.
    We keep the global Software cap AND add mini-caps to any present sub-buckets.
    """
    if not ENABLE_SOFTWARE_SUBCAPS:
        return {}

    caps: dict[str, float] = {}
    # Parent cap
    caps["Software"] = PARENT_SOFTWARE_CAP

    # Sub-buckets that actually appear
    present = {v for v in enhanced_map.values() if v.startswith("Software:")}
    for sb in present:
        caps[sb] = min(SOFTWARE_SUBCAP, PARENT_SOFTWARE_CAP)
    return caps

# =========================
# NEW: Volatility-Adjusted Position Sizing
# =========================
def get_volatility_adjusted_caps(weights: pd.Series, daily_prices: pd.DataFrame, 
                                lookback: int = 63, base_cap: float = 0.25) -> Dict[str, float]:
    """Adjust position caps based on individual stock volatility"""
    if daily_prices.empty or len(daily_prices) < lookback:
        return {ticker: base_cap for ticker in weights.index}
    
    # Calculate trailing volatilities
    returns = daily_prices.pct_change().dropna()
    if len(returns) < lookback:
        return {ticker: base_cap for ticker in weights.index}
        
    vols = returns.rolling(lookback).std().iloc[-1]
    median_vol = vols.median()
    
    adj_caps = {}
    for ticker in weights.index:
        if ticker not in vols.index:
            adj_caps[ticker] = base_cap
            continue
            
        stock_vol = vols[ticker]
        if pd.isna(stock_vol) or stock_vol <= 0:
            adj_caps[ticker] = base_cap
            continue
        
        # Scale cap inversely to volatility (lower vol = higher cap allowed)
        vol_ratio = median_vol / stock_vol
        vol_adjustment = np.clip(vol_ratio, 0.7, 1.3)  # 30% adjustment max
        
        adjusted_cap = base_cap * vol_adjustment
        adj_caps[ticker] = min(adjusted_cap, 0.35)  # Never exceed 35%
    
    return adj_caps

# =========================
# NEW: Risk Parity Weighting
# =========================
def risk_parity_weights(prices: pd.DataFrame, tickers: List[str], lookback: int = 63) -> pd.Series:
    """Compute inverse-volatility risk parity weights.

    Parameters
    ----------
    prices : pd.DataFrame
        Daily price history for the universe of tickers.
    tickers : List[str]
        List of tickers to weight.
    lookback : int, optional
        Number of trading days for volatility calculation, by default 63.

    Returns
    -------
    pd.Series
        Risk-parity weights summing to 1.0 for the provided tickers.
    """
    if not tickers:
        return pd.Series(dtype=float)

    # Ensure we have the necessary price data
    sub_prices = prices.reindex(columns=tickers)
    returns = sub_prices.pct_change().dropna()
    if returns.empty or len(returns) < lookback:
        # Fall back to equal weighting if not enough data
        return pd.Series(1 / len(tickers), index=tickers)

    vols = returns.rolling(lookback).std().iloc[-1]
    vols = vols.replace(0, np.nan)

    inv_vol = 1 / vols
    inv_vol = inv_vol.replace([np.inf, -np.inf], np.nan).dropna()
    if inv_vol.empty:
        return pd.Series(1 / len(tickers), index=tickers)

    weights = inv_vol / inv_vol.sum()
    return weights.reindex(tickers).fillna(0.0)

# =========================
# NEW: Signal Decay Modeling
# =========================
def apply_signal_decay(
    momentum_scores: pd.Series,
    signal_age_days: int | float | pd.Series | dict[str, int] = 0,
    half_life: int = 45,
) -> pd.Series:
    """Apply exponential decay to momentum signals based on age

    Parameters
    ----------
    momentum_scores : pd.Series
        Series of momentum scores indexed by ticker.
    signal_age_days : Union[int, pd.Series, Dict]
        Age of each signal in days.  Can be a scalar applied to all
        tickers or a Series/Dict providing ages per ticker.
    half_life : int, default 45
        Half-life in days for the exponential decay.
    """

    if isinstance(signal_age_days, (int, float)):
        if signal_age_days <= 0:
            return momentum_scores
        decay_factor = 0.5 ** (signal_age_days / half_life)
        return momentum_scores * decay_factor

    ages = pd.Series(signal_age_days).reindex(momentum_scores.index).fillna(0)
    if (ages <= 0).all():
        return momentum_scores

    decay_factors = 0.5 ** (ages / half_life)
    return momentum_scores * decay_factors

# =========================
# NEW: Regime-Adjusted Position Sizing
# =========================
def get_regime_adjusted_exposure(regime_metrics: Dict[str, float]) -> float:
    """Scale overall portfolio exposure based on market regime"""
    breadth = regime_metrics.get('breadth_pos_6m', 0.5)
    vol_regime = regime_metrics.get('qqq_vol_10d', 0.02)
    qqq_above_ma = regime_metrics.get('qqq_above_200dma', 1.0)
    vix_ts = regime_metrics.get('vix_term_structure', 1.0)
    hy_oas = regime_metrics.get('hy_oas', 4.0)
    
    # Base exposure
    exposure = 1.0
    
    # Adjust for breadth
    if breadth < 0.35:  # Very poor breadth
        exposure *= 0.7
    elif breadth < 0.45:  # Poor breadth
        exposure *= 0.85
    elif breadth > 0.65:  # Good breadth
        exposure *= 1.0
    else:  # Mixed breadth
        exposure *= 0.95
    
    # Adjust for volatility
    if vol_regime > 0.035:  # High volatility
        exposure *= 0.8
    elif vol_regime < 0.015:  # Low volatility
        exposure *= 1.05

    # VIX term structure (3M/1M); backwardation (< threshold) is risk-off
    vix_thresh = st.session_state.get("vix_ts_threshold", VIX_TS_THRESHOLD_DEFAULT)
    if vix_ts < vix_thresh:
        exposure *= 0.8

    # High-yield credit spreads
    oas_thresh = st.session_state.get("hy_oas_threshold", HY_OAS_THRESHOLD_DEFAULT)
    if hy_oas > oas_thresh:
        exposure *= 0.8
    elif hy_oas < max(0.0, oas_thresh - 2):
        exposure *= 1.05
    
    # Adjust for trend
    if qqq_above_ma < 1.0:  # Below 200DMA
        exposure *= 0.9

    return np.clip(exposure, 0.3, 1.2)  # Keep between 30% and 120%

######################################################################
# Parameter mapping updater
######################################################################
def update_parameter_mapping(log: pd.DataFrame | None = None) -> None:
    """Recalibrate the mapping from metrics to parameter defaults.

    The function ingests historical assessment/outcome pairs and uses a
    simple grid-search (gradient-free optimisation) to determine
    volatility breakpoints and recommended caps.  Results are stored in
    ``st.session_state['param_map_defaults']``.

    Parameters
    ----------
    log : pd.DataFrame, optional
        Assessment log with at least the columns ``metrics``,
        ``portfolio_ret`` and ``benchmark_ret``.  If ``None`` the log is
        loaded via :func:`load_assess_log`.
    """

    if log is None:
        log = load_assess_log()

    required = {"metrics", "portfolio_ret", "benchmark_ret"}
    if log.empty or not required.issubset(log.columns):
        return

    # Extract volatility metric and compute portfolio alpha as outcome
    def _extract_vol(x: Any) -> float:
        try:
            return float(json.loads(x).get("qqq_vol_10d", np.nan))
        except Exception:
            return np.nan

    vols = log["metrics"].apply(_extract_vol).astype(float)
    outcomes = log["portfolio_ret"].astype(float) - log["benchmark_ret"].astype(float)
    mask = vols.notna() & outcomes.notna()
    vols, outcomes = vols[mask], outcomes[mask]

    if len(vols) < 5:
        # Not enough data to recalibrate
        return

    # Candidate thresholds for grid search
    candidates = np.linspace(vols.quantile(0.1), vols.quantile(0.9), 8)
    best_low = PARAM_MAP_DEFAULTS["low_vol"]
    best_high = PARAM_MAP_DEFAULTS["high_vol"]
    best_score = -np.inf

    for low in candidates:
        for high in candidates:
            if high <= low:
                continue
            low_mask = vols < low
            high_mask = vols > high
            if low_mask.sum() < 1 or high_mask.sum() < 1:
                continue
            score = outcomes[low_mask].mean() - outcomes[high_mask].mean()
            if score > best_score:
                best_score = score
                best_low, best_high = float(low), float(high)

    # Adjust caps proportional to regime separation strength
    delta = float(np.tanh(best_score))  # bounded adjustment factor
    name_cap_low = np.clip(PARAM_MAP_DEFAULTS["name_cap_low"] + 0.05 * delta, 0.15, 0.35)
    name_cap_high = np.clip(PARAM_MAP_DEFAULTS["name_cap_high"] - 0.05 * delta, 0.15, 0.35)
    sector_cap_low = np.clip(PARAM_MAP_DEFAULTS["sector_cap_low"] + 0.05 * delta, 0.20, 0.40)
    sector_cap_high = np.clip(PARAM_MAP_DEFAULTS["sector_cap_high"] - 0.05 * delta, 0.20, 0.40)
    top_n_low = int(np.clip(PARAM_MAP_DEFAULTS["top_n_low"] + 2 * delta, 5, 12))
    top_n_high = int(np.clip(PARAM_MAP_DEFAULTS["top_n_high"] - 2 * delta, 3, 10))

    st.session_state["param_map_defaults"] = {
        "low_vol": best_low,
        "high_vol": best_high,
        "top_n_low": top_n_low,
        "top_n_mid": PARAM_MAP_DEFAULTS["top_n_mid"],
        "top_n_high": top_n_high,
        "name_cap_low": float(name_cap_low),
        "name_cap_mid": PARAM_MAP_DEFAULTS["name_cap_mid"],
        "name_cap_high": float(name_cap_high),
        "sector_cap_low": float(sector_cap_low),
        "sector_cap_mid": PARAM_MAP_DEFAULTS["sector_cap_mid"],
        "sector_cap_high": float(sector_cap_high),
    }

# =========================
# NEW: Regime-Based Parameter Mapping
# =========================
def map_metrics_to_settings(metrics: Dict[str, float]) -> Dict[str, float]:
    """Map regime metrics to strategy parameter settings.

    This function also triggers a periodic update of the parameter
    mapping on the first day of each month using
    :func:`update_parameter_mapping`.

    Parameters
    ----------
    metrics : dict
        Dictionary containing regime metrics such as ``qqq_vol_10d``.

    Returns
    -------
    dict
        Dictionary with keys ``top_n``, ``name_cap``, and ``sector_cap``.
    """

    today = date.today()
    if today.day == 1 and st.session_state.get("_param_map_last_update") != today:
        try:
            update_parameter_mapping()
        except Exception as exc:  # pragma: no cover - best effort only
            st.warning(f"Parameter update failed: {exc}")
        st.session_state["_param_map_last_update"] = today

    mapping = st.session_state.get("param_map_defaults", PARAM_MAP_DEFAULTS)
    vol = metrics.get("qqq_vol_10d", np.nan)

    top_n = mapping["top_n_mid"]
    name_cap = mapping["name_cap_mid"]
    sector_cap = mapping["sector_cap_mid"]

    if pd.notna(vol):
        if vol > mapping["high_vol"]:  # High volatility -> be more defensive
            top_n = mapping["top_n_high"]
            name_cap = mapping["name_cap_high"]
            sector_cap = mapping["sector_cap_high"]
        elif vol < mapping["low_vol"]:  # Low volatility -> allow broader exposure
            top_n = mapping["top_n_low"]
            name_cap = mapping["name_cap_low"]
            sector_cap = mapping["sector_cap_low"]

    return {"top_n": top_n, "name_cap": name_cap, "sector_cap": sector_cap}

# =========================
# NEW: Enhanced Drawdown Controls
# =========================
def get_drawdown_adjusted_exposure(current_returns: pd.Series,
                                   qqq_returns: pd.Series,
                                   threshold_fraction: float = 0.8) -> float:
    """Reduce exposure during sustained drawdowns

    Parameters
    ----------
    current_returns : pd.Series
        Strategy returns leading up to the evaluation point.
    qqq_returns : pd.Series
        Corresponding QQQ benchmark returns used to derive a dynamic
        drawdown threshold.
    threshold_fraction : float, optional
        Fraction of QQQ's drawdown used as the maximum tolerable drawdown
        before scaling, by default 0.8.
    """
    if current_returns.empty or qqq_returns.empty:
        return 1.0

    equity_curve = (1 + current_returns.fillna(0)).cumprod()
    strat_dd = (equity_curve / equity_curve.cummax() - 1).iloc[-1]

    qqq_curve = (1 + qqq_returns.fillna(0)).cumprod()
    qqq_dd = (qqq_curve / qqq_curve.cummax() - 1).iloc[-1]

    max_dd_threshold = threshold_fraction * abs(qqq_dd)

    if strat_dd < -max_dd_threshold:
        dd_severity = abs(strat_dd)
        exposure_reduction = min(dd_severity * 0.5, 0.7)  # Max 70% reduction
        return max(1.0 - exposure_reduction, 0.3)  # Never below 30%

    return 1.0

def apply_dynamic_drawdown_scaling(monthly_returns: pd.Series,
                                   qqq_monthly_returns: pd.Series,
                                   threshold_fraction: float = 0.8) -> pd.Series:
    """
    Walk-forward scaling: for each month, compute drawdowns of strategy history
    and the QQQ benchmark up to the previous month. The strategy's drawdown is
    compared against a threshold defined as ``threshold_fraction`` times the
    QQQ drawdown to determine the exposure for the following month.
    """
    r = pd.Series(monthly_returns).copy().fillna(0.0)
    qqq = pd.Series(qqq_monthly_returns).reindex(r.index).fillna(0.0)
    out = []
    hist = pd.Series(dtype=float)
    qqq_hist = pd.Series(dtype=float)
    for dt, val in r.items():
        q_val = qqq.loc[dt]
        exp = (get_drawdown_adjusted_exposure(hist, qqq_hist, threshold_fraction)
               if len(hist) and len(qqq_hist) else 1.0)
        out.append((dt, val * exp))
        hist = pd.concat([hist, pd.Series([val], index=[dt])])
        qqq_hist = pd.concat([qqq_hist, pd.Series([q_val], index=[dt])])
    return pd.Series(dict(out)).reindex(r.index)

# =========================
# NEW: Portfolio Correlation Monitoring
# =========================
def calculate_portfolio_correlation_to_market(
    portfolio_returns: pd.Series,
    market_returns: pd.Series = None,
) -> float:
    """Calculate correlation between portfolio and benchmark.

    """

    def _to_monthly_returns(r: pd.Series) -> pd.Series:
        """Convert an arbitrary-return series to monthly returns if possible.
        If index isn't datetime-like and can't be coerced, return as-is."""
        r = pd.Series(r).astype(float).dropna()
        if r.empty:
            return r

        idx = r.index
        # Coerce to DatetimeIndex when possible
        if not isinstance(idx, (pd.DatetimeIndex, pd.PeriodIndex)):
            try:
                coerced = pd.to_datetime(idx, errors="coerce")
                mask = ~coerced.isna()
                if mask.any():
                    r = r.loc[mask]
                    r.index = coerced[mask]
                else:
                    # Cannot coerce -> return without resampling
                    return r
            except Exception:
                return r

        # Normalize PeriodIndex to Timestamp for resampling
        if isinstance(r.index, pd.PeriodIndex):
            r.index = r.index.to_timestamp()

        # Now safe to resample monthly
        return (1.0 + r).groupby(pd.Grouper(freq="M")).prod() - 1.0

    # Portfolio series
    port = pd.Series(portfolio_returns).astype(float).dropna()
    if port.empty:
        return np.nan

    # Market series (fetch QQQ if not provided)
    if market_returns is None:
        try:
            end = datetime.now()
            start = end - relativedelta(months=9)
            qqq_px = get_benchmark_series("QQQ", start.strftime("%Y-%m-%d"), end.strftime("%Y-%m-%d"))
            mkt = qqq_px.pct_change().dropna()
        except Exception:
            return np.nan
    else:
        mkt = pd.Series(market_returns).astype(float).dropna()

    # Downsample to monthly when possible
    port_m = _to_monthly_returns(port)
    mkt_m  = _to_monthly_returns(mkt)

    if port_m.empty or mkt_m.empty:
        return np.nan

    # Align and require enough overlap
    common = port_m.index.intersection(mkt_m.index)
    if len(common) < 3:
        return np.nan

    corr = port_m.reindex(common).corr(mkt_m.reindex(common))
    return float(corr) if pd.notna(corr) else np.nan

# =========================
# NEW: QQQ Hedge Builder
# =========================
def build_hedge_weight(portfolio_returns: pd.Series,
                       regime_metrics: Dict[str, float],
                       hedge_size: float,
                       corr_threshold: float = 0.8) -> float:
    """Determine QQQ hedge weight based on correlation and regime.

    The hedge activates only when the portfolio exhibits high correlation
    to QQQ *and* regime metrics flag bearish conditions. Returned weight is
    the fraction of capital to short in QQQ (0 <= w <= hedge_size).
    """
    if hedge_size <= 0 or portfolio_returns is None or portfolio_returns.empty:
        return 0.0

    corr = calculate_portfolio_correlation_to_market(portfolio_returns)
    if pd.isna(corr) or corr < 0:
        return 0.0

    bearish = (
        regime_metrics.get("qqq_above_200dma", 1.0) < 1.0 or
        regime_metrics.get("breadth_pos_6m", 1.0) < 0.40 or
        regime_metrics.get("qqq_50dma_slope_10d", 0.0) < 0.0
    )

    if not bearish or corr < corr_threshold:
        return 0.0

    scale = min(1.0, (corr - corr_threshold) / max(1e-6, 1 - corr_threshold))
    return float(np.clip(scale * hedge_size, 0.0, hedge_size))

# =========================
# Helpers (Enhanced)
# =========================
def _safe_series(obj):
    return obj.squeeze() if isinstance(obj, pd.DataFrame) else obj

def to_yahoo_symbol(sym: str) -> str:
    return str(sym).strip().upper().replace(".", "-")

def _chunk_tickers(tickers: List[str], size: Optional[int] = None):
    chunk_size = int(size) if size else int(PERF["yf_batch"])
    if chunk_size <= 0:
        chunk_size = 1
    for i in range(0, len(tickers), chunk_size):
        yield tickers[i : i + chunk_size]

def _yf_download(tickers, **kwargs):
    params = dict(auto_adjust=True, progress=False, group_by="column", timeout=10)
    params.update(kwargs)
    try:
        return yf.download(tickers, **params)
    except TypeError:
        params.pop("group_by", None)
        params.pop("timeout", None)
        return yf.download(tickers, **params)

def parallel_yf_download(tickers, start, end, slices: int = 2):
    """Download Yahoo Finance data in parallel date slices and merge the result."""

    download_module = getattr(yf.download, "__module__", "")
    if download_module and not download_module.startswith("yfinance"):
        return _yf_download(tickers, start=start, end=end)

    try:
        slices = int(slices)
    except Exception:
        slices = 2

    try:
        if len(tickers) <= 1:
            slices = 1
    except TypeError:
        slices = max(1, slices)

    download_mod = getattr(getattr(yf, "download", None), "__module__", "")

    if (
        slices <= 1
        or Parallel is None
        or delayed is None
        or "yfinance" not in str(download_mod)
    ):
        return _yf_download(tickers, start=start, end=end)

    try:
        boundaries = pd.date_range(start=start, end=end, periods=slices + 1)
    except Exception:
        return _yf_download(tickers, start=start, end=end)

    pairs = list(zip(boundaries[:-1], boundaries[1:]))
    if not pairs:
        return _yf_download(tickers, start=start, end=end)

    n_jobs_cfg = PERF.get("n_jobs", 1) or 1
    try:
        n_jobs_cfg = int(n_jobs_cfg)
    except Exception:
        n_jobs_cfg = 1
    n_jobs = max(1, min(len(pairs), n_jobs_cfg))

    parts = Parallel(n_jobs=n_jobs, backend="threading")(
        delayed(_yf_download)(tickers, start=s, end=e) for s, e in pairs
    )

    frames: List[pd.DataFrame] = []
    for part in parts:
        if part is None:
            continue
        if isinstance(part, pd.Series):
            part = part.to_frame()
        frames.append(part)

    if not frames:
        return pd.DataFrame()

    merged = pd.concat(frames).sort_index()
    merged = merged.loc[~merged.index.duplicated(keep="last")]
    return merged.ffill()

# =========================
# Universe builders & sectors (Enhanced with validation)
# =========================
@st.cache_data(ttl=86400)
def fetch_sp500_constituents() -> List[str]:
    """Get current S&P 500 tickers with fallback to static list."""
    try:
        url = "https://en.wikipedia.org/wiki/List_of_S%26P_500_companies"
        resp = requests.get(url, headers={'User-Agent': 'Mozilla/5.0'}, timeout=10)
        tables = pd.read_html(StringIO(resp.text))
        df = next(
            t for t in tables
            if any(col.lower() in {"symbol", "ticker"} for col in map(str, t.columns))
        )
        col = "Symbol" if "Symbol" in df.columns else "Ticker"
        tickers = (
            df[col]
            .astype(str)
            .str.replace(".", "-", regex=False)
            .str.upper()
            .str.strip()
            .tolist()
        )
        return sorted(set(tickers))
    except Exception as e:
        st.warning(f"Failed to fetch S&P 500 list: {e}. Using fallback list.")
        # Static fallback list of major S&P 500 stocks (updated Aug 2025)
        return [
            "AAPL", "MSFT", "NVDA", "AMZN", "GOOGL", "GOOG", "META", "TSLA", "BRK-B", "LLY",
            "AVGO", "WMT", "JPM", "XOM", "UNH", "ORCL", "MA", "HD", "PG", "COST",
            "JNJ", "ABBV", "BAC", "CRM", "CVX", "KO", "AMD", "PEP", "TMO", "WFC",
            "CSCO", "ACN", "MRK", "DIS", "LIN", "ABT", "DHR", "NFLX", "VZ", "TXN",
            "QCOM", "CMCSA", "PM", "COP", "SPGI", "RTX", "UNP", "NKE", "T", "LOW",
            "INTU", "IBM", "GS", "HON", "CAT", "AXP", "UPS", "MS", "NEE", "MDT",
            "PFE", "INTC", "BLK", "GE", "DE", "TJX", "AMGN", "SYK", "ADP", "BKNG",
            "VRTX", "ADI", "C", "MU", "LRCX", "TMUS", "GILD", "SCHW", "AMAT", "EOG",
            "MMC", "NOW", "SHW", "ZTS", "PYPL", "CMG", "PANW", "FI", "ICE", "DUK",
            "PGR", "AON", "SO", "TGT", "ITW", "BSX", "WM", "CL", "MCD", "FCX",
            # Add more major names to get closer to 500
            "EMR", "APD", "KLAC", "SNPS", "CDNS", "ORLY", "MAR", "APH", "MSI", "SLB",
            "HUM", "ADSK", "ECL", "FDX", "NXPI", "ROP", "CME", "ROST", "AJG", "TFC",
            "PCAR", "KMB", "MNST", "FAST", "PAYX", "CTAS", "AMP", "OTIS", "DXCM", "EA",
            "VRSK", "BDX", "EXC", "KR", "GWW", "MLM", "VMC", "CTSH", "CARR", "URI",
            "WBD", "IDXX", "ANSS", "A", "SPG", "HES", "EW", "XEL", "PSA", "YUM",
            "CMI", "WELL", "CHTR", "ALL", "GD", "F", "GM", "STZ", "HCA", "AIG"
        ]

_SECTOR_CACHE_TTL = 86400
_SECTOR_CACHE: Dict[str, str] = {}

_SECTOR_OVERRIDE_PATH = Path(__file__).with_name("sector_overrides.csv")

# Directory for parquet-based caching of downloaded price data
PARQUET_CACHE_DIR = Path(".parquet_cache")

def _load_sector_overrides() -> Dict[str, str]:
    if _SECTOR_OVERRIDE_PATH.exists():
        try:
            df = pd.read_csv(_SECTOR_OVERRIDE_PATH)
            df["Ticker"] = (
                df["Ticker"]
                .astype(str)
                .str.upper()
                .str.replace(".", "-", regex=False)
                .str.strip()
            )
            return {row["Ticker"]: str(row["Sector"]) for _, row in df.iterrows()}
        except Exception:
            return {}
    return {}

_SECTOR_OVERRIDES = _load_sector_overrides()

def _parquet_cache_path(prefix: str, tickers: List[str], start_date: str, end_date: str) -> Path:
    """Return a filesystem path for caching data as parquet.

    A short hash based on the prefix, tickers and date range is used so the
    filenames remain manageable regardless of the number of tickers provided.
    The cache directory is created on demand so tests can monkeypatch
    ``PARQUET_CACHE_DIR`` to a temporary location.
    """

    PARQUET_CACHE_DIR.mkdir(parents=True, exist_ok=True)
    key_obj = {
        "p": prefix,
        "t": sorted(tickers),
        "s": start_date,
        "e": end_date,
    }
    key = json.dumps(key_obj, sort_keys=True)
    fname = hashlib.sha256(key.encode("utf-8")).hexdigest() + ".parquet"
    return PARQUET_CACHE_DIR / fname

def _read_cached_dataframe(path: Path) -> Optional[pd.DataFrame]:
    """Read a cached DataFrame with graceful fallback respecting ``PERF`` toggles."""

    if not path.exists():
        return None

    cache_days = int(PERF.get("cache_days", 0) or 0)
    if cache_days > 0:
        try:
            mtime = datetime.fromtimestamp(path.stat().st_mtime)
            if datetime.utcnow() - mtime > timedelta(days=cache_days):
                return None
        except Exception:
            return None

    if PERF.get("fast_io", True):
        if PERF.get("use_polars", False):
            try:
                import polars as pl  # type: ignore

                return pl.read_parquet(path).to_pandas()
            except Exception:
                pass
        try:
            return pd.read_parquet(path)
        except Exception:
            pass

    try:
        return pd.read_pickle(path)
    except Exception:
        return None

def _write_cached_dataframe(df: pd.DataFrame, path: Path) -> None:
    """Persist ``df`` to ``path`` honouring ``PERF`` hints for the storage backend."""

    if PERF.get("fast_io", True):
        if PERF.get("use_polars", False):
            try:
                import polars as pl  # type: ignore

                pl.from_pandas(df).write_parquet(path)
                return
            except Exception:
                pass
        try:
            df.to_parquet(path)
            return
        except Exception:
            pass

    try:
        df.to_pickle(path)
    except Exception:
        pass

def _safe_get_info(ticker: yf.Ticker, timeout: float = 5.0) -> Dict[str, Any]:
    """Fetch ``ticker.info`` with a timeout and graceful fallback."""

    with ThreadPoolExecutor(max_workers=1) as executor:
        future = executor.submit(ticker.get_info)
        try:
            return future.result(timeout=timeout) or {}
        except TimeoutError:
            return {}
        except Exception:
            return {}

@st.cache_data(ttl=_SECTOR_CACHE_TTL)
def get_sector_map(tickers: List[str]) -> Dict[str, str]:
    """Return a mapping from ticker to sector name.

    Each ticker is fetched from :mod:`yfinance` at most once. Results are cached
    per ticker in ``_SECTOR_CACHE`` and the full mapping is cached by Streamlit
    for 24 hours. Local overrides from ``sector_overrides.csv`` take precedence,
    ``Ticker.fast_info`` is used when possible, and any remaining calls to
    ``ticker.info`` are wrapped with a timeout to avoid hangs. Tickers with
    missing sector information are stored as ``"Unknown"``.
    """

    tickers = list(tickers)
    unique_tickers = list(dict.fromkeys(tickers))

    # Ensure the synthetic hedge ticker is always mapped without hitting yfinance
    for alias in HEDGE_TICKER_ALIASES:
        if alias in unique_tickers and alias not in _SECTOR_CACHE:
            _SECTOR_CACHE[alias] = "Hedge Overlay"

    for t in unique_tickers:
        if t in _SECTOR_OVERRIDES:
            _SECTOR_CACHE[t] = _SECTOR_OVERRIDES[t]

    new_tickers = [
        t
        for t in unique_tickers
        if t not in _SECTOR_CACHE and t not in _SECTOR_OVERRIDES
    ]
    for t in new_tickers:
        sector = "Unknown"
        try:
            tkr = yf.Ticker(t)
            try:
                fast_info = getattr(tkr, "fast_info", {}) or {}
                sector = fast_info.get("sector")
            except Exception:
                sector = None
            if not sector:
                sector = _safe_get_info(tkr).get("sector")
            if not sector:
                sector = "Unknown"
        except Exception:
            sector = "Unknown"
        _SECTOR_CACHE[t] = sector

    return {
        t: _SECTOR_OVERRIDES.get(t, _SECTOR_CACHE.get(t, "Unknown"))
        for t in unique_tickers
    }

def get_nasdaq_100_plus_tickers() -> List[str]:
    """Get NASDAQ 100+ tickers with fallback list"""
    try:
        resp = requests.get(
            "https://en.wikipedia.org/wiki/Nasdaq-100",
            headers={'User-Agent': 'Mozilla/5.0'},
            timeout=10,
        )
        tables = pd.read_html(StringIO(resp.text))
        df = next(
            t for t in tables
            if any(col.lower() in {"ticker", "symbol"} for col in map(str, t.columns))
        )
        col = "Ticker" if "Ticker" in df.columns else "Symbol"
        nasdaq_100 = (
            df[col].astype(str).str.upper().str.strip().tolist()
        )
        extras = ['TSLA', 'SHOP', 'SNOW', 'PLTR', 'ETSY', 'RIVN', 'COIN']
        return sorted(set(nasdaq_100 + extras))
    except Exception:
        # Static fallback for NASDAQ 100+ (updated Aug 2025)
        return [
            'AAPL', 'MSFT', 'NVDA', 'AMZN', 'GOOGL', 'GOOG', 'META', 'TSLA', 'AVGO', 'COST',
            'NFLX', 'AMD', 'PEP', 'QCOM', 'CSCO', 'INTU', 'TXN', 'CMCSA', 'HON', 'AMGN',
            'BKNG', 'VRTX', 'ADI', 'GILD', 'MELI', 'LRCX', 'ADP', 'SBUX', 'PYPL', 'REGN',
            'AMAT', 'KLAC', 'MDLZ', 'SNPS', 'CRWD', 'CDNS', 'MAR', 'MRVL', 'ORLY', 'CSX',
            'DASH', 'ASML', 'ADSK', 'PCAR', 'ROP', 'NXPI', 'ABNB', 'FTNT', 'CHTR', 'AEP',
            'FAST', 'MNST', 'ODFL', 'ROST', 'BKR', 'EA', 'VRSK', 'EXC', 'XEL', 'TEAM',
            'CSGP', 'DDOG', 'GEHC', 'KDP', 'CTSH', 'FANG', 'ZS', 'ANSS', 'DXCM', 'BIIB',
            'WBD', 'MRNA', 'KHC', 'IDXX', 'CCEP', 'ON', 'MDB', 'ILMN', 'GFS', 'WBA',
            'SIRI', 'ARM', 'SMCI', 'TTD', 'CDW', 'ZM', 'GEN', 'PDD', 'ALGN', 'WDAY',
            # Your extras
            'SHOP', 'SNOW', 'PLTR', 'ETSY', 'RIVN', 'COIN'
        ]

def get_universe(choice: str) -> Tuple[List[str], Dict[str, str], str]:
    """
    Returns (tickers, sectors_map, label) for:
      - 'NASDAQ100+'
      - 'S&P500 (All)'
      - 'Hybrid Top150'
    """
    choice = (choice or "").strip()
    if choice.lower().startswith("nasdaq"):
        tickers = get_nasdaq_100_plus_tickers()
        sectors = get_sector_map(tickers)
        return tickers, sectors, "NASDAQ100+"

    if choice.lower().startswith("s&p500"):
        tickers = fetch_sp500_constituents()
        sectors = get_sector_map(tickers)
        return tickers, sectors, "S&P500 (All)"

    # Default to Hybrid Top150
    tickers = fetch_sp500_constituents()
    sectors = get_sector_map(tickers)
    return tickers, sectors, "Hybrid Top150"

# =========================
# Universe prep for backtests (Enhanced)
# =========================
def _prepare_universe_for_backtest(
    universe_choice: str,
    start_date: str,
    end_date: str
) -> Tuple[pd.DataFrame, pd.DataFrame, Dict[str, str], str]:
    """Fetches prices/volumes, applies Hybrid150 filter if needed, with enhanced data cleaning."""
    base_tickers, base_sectors, label = get_universe(universe_choice)
    if not base_tickers:
        return pd.DataFrame(), pd.DataFrame(), {}, label

    close, vol = fetch_price_volume(base_tickers + ["QQQ"], start_date, end_date)
    if close.empty or "QQQ" not in close.columns:
        return pd.DataFrame(), pd.DataFrame(), {}, label

    # Enhanced data validation is now built into fetch_price_volume
    sectors_map = {t: base_sectors.get(t, "Unknown") for t in close.columns if t != "QQQ"}

    if label == "Hybrid Top150":
        med = median_dollar_volume(
            close.drop(columns=["QQQ"], errors="ignore"),
            vol.drop(columns=["QQQ"], errors="ignore"),
            window=60
        ).sort_values(ascending=False)
        top_list = med.head(150).index.tolist()
        keep_cols = [c for c in top_list if c in close.columns]
        if keep_cols:
            close = close[keep_cols + ["QQQ"]]
            vol   = vol[keep_cols + ["QQQ"]]
            sectors_map = {t: sectors_map.get(t, "Unknown") for t in keep_cols}

    # Ensure timezone-naive datetimes
    for _df in (close, vol):
        idx = pd.to_datetime(_df.index)
        if getattr(idx, "tz", None) is not None:
            _df.index = idx.tz_localize(None)

    return close, vol, sectors_map, label

# =========================
# Data fetching (cache) - Enhanced with validation
# =========================
from typing import List, Tuple

def _resolve_fetch_start(start_date: str, end_date: Optional[str]) -> str:
    """Return the actual start date to use when downloading data."""
<<<<<<< HEAD
    months_back = 14
=======
months_back = 6 if PERF.get("fast_io") else 14
months_back = max(months_back, 14)
>>>>>>> f86c942b

    try:
        start_ts = pd.to_datetime(start_date)
    except Exception:
        # If parsing fails, fall back to the provided start string.
        return start_date

    extend_window = False
    if end_date:
        try:
            end_ts = pd.to_datetime(end_date)
        except Exception:
            end_ts = None
        if end_ts is not None and not pd.isna(end_ts):
            # Extend only when the requested window is long enough to
            # benefit downstream rolling calculations (e.g., 200DMA).
            extend_window = (end_ts - start_ts) >= pd.Timedelta(days=REGIME_MA)

    if extend_window:
        start_ts = start_ts - pd.DateOffset(months=months_back)

    return start_ts.strftime("%Y-%m-%d")

@st.cache_data(ttl=43200)
def fetch_market_data(tickers: List[str], start_date: str, end_date: str) -> pd.DataFrame:
    """Download adj-close prices for tickers, validate/clean, and cache to disk & Streamlit."""
    cache_path = _parquet_cache_path("market", tickers, start_date, end_date)

    # Try local disk cache first (Parquet -> Pickle)
    cached = _read_cached_dataframe(cache_path)
    if cached is not None:
        return cached

    try:
        # Pull an extended window only when downstream calculations require it
        fetch_start = _resolve_fetch_start(start_date, end_date)

        frames: List[pd.DataFrame] = []
        for batch in _chunk_tickers(tickers):
            try:
                raw = parallel_yf_download(batch, start=fetch_start, end=end_date)
            except Exception:
                raw = _yf_download(batch, start=fetch_start, end=end_date)

            df = raw["Close"]
            if isinstance(df, pd.Series):
                df = df.to_frame()
                df.columns = [batch[0]]
            frames.append(df)

        if not frames:
            return pd.DataFrame()

        data = pd.concat(frames, axis=1)
        result = data.dropna(axis=1, how="all")

        # Enhanced data cleaning pipeline (true linear interpolation on short gaps, etc.)
        if not result.empty:
            cleaned_result, cleaning_alerts, _, _ = validate_and_clean_market_data(result, info=logging.info)

            # Log a brief cleaning summary (top 2 alerts)
            if cleaning_alerts:
                for alert in cleaning_alerts[:2]:
                    logging.info("Data cleaning: %s", alert)

            _write_cached_dataframe(cleaned_result, cache_path)
            return cleaned_result

        # Fallback: write whatever we got
        _write_cached_dataframe(result, cache_path)
        return result

    except Exception as e:
        st.error(f"Failed to download market data: {e}")
        return pd.DataFrame()

@st.cache_data(ttl=43200)
def fetch_price_volume(tickers: List[str], start_date: str, end_date: str) -> Tuple[pd.DataFrame, pd.DataFrame]:
    """Download Close & Volume for tickers, clean/prune, and cache combined frame to disk & Streamlit."""
    cache_path = _parquet_cache_path("price_volume", tickers, start_date, end_date)

    # Try local disk cache first (Parquet -> Pickle)
    combined = _read_cached_dataframe(cache_path)
    if combined is not None:
        if isinstance(combined.columns, pd.MultiIndex):
            needed = {"Close", "Volume"}
            have = set(combined.columns.get_level_values(0))
            if needed.issubset(have):
                return combined["Close"], combined["Volume"]
        else:
            if {"Close", "Volume"}.issubset(combined.columns):
                return combined["Close"], combined["Volume"]

    try:
        fetch_start = _resolve_fetch_start(start_date, end_date)

        close_frames: List[pd.DataFrame] = []
        vol_frames: List[pd.DataFrame] = []

        for batch in _chunk_tickers(tickers):
            try:
                raw = parallel_yf_download(batch, start=fetch_start, end=end_date)
            except Exception:
                raw = _yf_download(batch, start=fetch_start, end=end_date)

            df = raw[["Close", "Volume"]]
            if isinstance(df, pd.Series):
                df = df.to_frame()

            if isinstance(df.columns, pd.MultiIndex):
                close_part = df["Close"]
                vol_part = df["Volume"]
            else:
                if "Close" not in df.columns or "Volume" not in df.columns:
                    continue
                close_part = df[["Close"]].copy()
                vol_part = df[["Volume"]].copy()
                if len(batch) == 1:
                    close_part.columns = [batch[0]]
                    vol_part.columns = [batch[0]]

            close_frames.append(close_part)
            vol_frames.append(vol_part)

        if not close_frames:
            return pd.DataFrame(), pd.DataFrame()

        close = pd.concat(close_frames, axis=1).dropna(axis=1, how="all")
        vol = pd.concat(vol_frames, axis=1)
        vol = vol.reindex_like(close).fillna(0)

        # Enhanced cleaning for prices
        if not close.empty:
            cleaned_close, close_alerts, _, _ = validate_and_clean_market_data(close, info=logging.info)

            # Mild cleaning for volume: align and clip extreme spikes (99th pct)
            vol_aligned = vol.reindex_like(cleaned_close).fillna(0)
            for col in vol_aligned.columns:
                col_data = vol_aligned[col]
                if len(col_data.dropna()) > 0:
                    q99 = col_data.quantile(0.99)
                    vol_aligned[col] = col_data.clip(lower=0, upper=q99)

            if close_alerts:
                for alert in close_alerts[:1]:
                    logging.info("Price/Volume cleaning: %s", alert)

            _write_cached_dataframe(pd.concat({"Close": cleaned_close, "Volume": vol_aligned}, axis=1), cache_path)
            return cleaned_close, vol_aligned

        # Fallback: cache raw combined
        _write_cached_dataframe(pd.concat({"Close": close, "Volume": vol}, axis=1), cache_path)
        return close, vol

    except Exception as e:
        st.error(f"Failed to download price/volume: {e}")
        return pd.DataFrame(), pd.DataFrame()
      
# =========================
# Persistence (Gist + Local) - Unchanged
# =========================
def save_portfolio_to_gist(portfolio_df: pd.DataFrame) -> None:
    if not GIST_API_URL or not GITHUB_TOKEN:
        if _HAS_ST:
            st.sidebar.warning("Gist secrets not configured; skipping Gist save.")
        else:
            logging.warning("Gist secrets not configured; skipping Gist save.")
        return
    try:
        json_content = portfolio_df.to_json(orient="index")
        payload = {"files": {GIST_PORTF_FILE: {"content": json_content}}}
        resp = requests.patch(GIST_API_URL, headers=HEADERS, json=payload, timeout=10)
        resp.raise_for_status()
        if _HAS_ST:
            st.sidebar.success("✅ Successfully saved portfolio to Gist.")
        else:
            logging.info("Successfully saved portfolio to Gist.")
    except Exception as e:
        if _HAS_ST:
            st.sidebar.error(f"Gist save failed: {e}")
        else:
            logging.error("Gist save failed: %s", e)

def load_previous_portfolio() -> Optional[pd.DataFrame]:
    def _process(df: pd.DataFrame, source: str) -> Optional[pd.DataFrame]:
        """Normalize weights and check constraints. Return None if invalid."""
        if "Weight" not in df.columns:
            if _HAS_ST:
                st.sidebar.warning(f"Discarded {source} portfolio: missing 'Weight' column")
            else:
                logging.warning("Discarded %s portfolio: missing 'Weight' column", source)
            return None

        try:
            weights = pd.to_numeric(df["Weight"], errors="coerce")
        except Exception:
            if _HAS_ST:
                st.sidebar.warning(f"Discarded {source} portfolio: non-numeric weights")
            else:
                logging.warning("Discarded %s portfolio: non-numeric weights", source)
            return None

        if weights.isna().any():
            if _HAS_ST:
                st.sidebar.warning(f"Discarded {source} portfolio: non-numeric weights")
            else:
                logging.warning("Discarded %s portfolio: non-numeric weights", source)
            return None

        total = weights.sum()
        if not np.isfinite(total) or total <= 0:
            if _HAS_ST:
                st.sidebar.warning(f"Discarded {source} portfolio: normalization failed")
            else:
                logging.warning("Discarded %s portfolio: normalization failed", source)
            return None

        weights = weights / total
        df = df.copy()
        df["Weight"] = weights

        # Constraint check if sector map available
        try:
            base_map = get_sector_map(list(df.index))
            enhanced_map = get_enhanced_sector_map(list(df.index), base_map=base_map)
            if enhanced_map:
                preset = STRATEGY_PRESETS.get("ISA Dynamic (0.75)", {})
                name_cap = float(preset.get("mom_cap", 0.25))
                sector_cap = float(preset.get("sector_cap", 0.30))
                group_caps = build_group_caps(enhanced_map)
                violations = check_constraint_violations(
                    weights,
                    enhanced_map,
                    name_cap,
                    sector_cap,
                    group_caps=group_caps,
                )
                if violations:
                    msg = f"Discarded {source} portfolio: constraint violations {violations}"
                    if _HAS_ST:
                        st.sidebar.warning(msg)
                    else:
                        logging.warning(msg)
                    return None
        except Exception as e:
            # If anything goes wrong, just proceed without constraint check
            logging.warning("P01 constraint check failed", exc_info=True)

        return df

    # Gist first
    if GIST_API_URL and GITHUB_TOKEN:
        try:
            resp = requests.get(GIST_API_URL, headers=HEADERS, timeout=10)
            resp.raise_for_status()
            files = resp.json().get("files", {})
            content = files.get(GIST_PORTF_FILE, {}).get("content", "")
            if content and content != "{}":
                df = pd.read_json(io.StringIO(content), orient="index")
                processed = _process(df, "Gist")
                if processed is not None:
                    return processed
        except Exception as e:
            logging.warning("P02 failed to fetch portfolio from gist", exc_info=True)

    # Local fallback
    if os.path.exists(LOCAL_PORTF_FILE):
        try:
            df = pd.read_csv(LOCAL_PORTF_FILE)
            if "Weight" in df.columns and "Ticker" in df.columns:
                df = df.set_index("Ticker")
                return _process(df, "local")
        except Exception:
            return None

    return None

def save_current_portfolio(df: pd.DataFrame) -> None:
    try:
        out = df.copy()
        if out.index.name is None:
            out.index.name = "Ticker"
        out.reset_index().to_csv(LOCAL_PORTF_FILE, index=False)
    except Exception as e:
        if _HAS_ST:
            st.sidebar.warning(f"Could not save local portfolio: {e}")
        else:
            logging.warning("Could not save local portfolio: %s", e)

def save_portfolio_if_rebalance(
    df: pd.DataFrame, price_index: Optional[pd.DatetimeIndex]
) -> bool:
    """Save portfolio only on rebalance days.

    Returns True if the save routines executed, otherwise False.
    """
    if not is_rebalance_today(date.today(), price_index):
        next_window = None
        if price_index is not None and len(price_index) > 0:
            idx = pd.to_datetime(price_index).normalize()
            latest = idx.max()
            current_window = first_trading_day(latest, idx)
            if latest <= current_window:
                next_window = current_window
            else:
                next_month = pd.Timestamp(latest) + pd.offsets.MonthBegin(1)
                next_window = first_trading_day(next_month, None)
        if next_window is not None:
            msg = f"Not a rebalance day – next window opens {next_window.date()}"
            if _HAS_ST:
                st.sidebar.info(msg)
            else:
                logging.info(msg)
        else:
            if _HAS_ST:
                st.sidebar.info("Not a rebalance day – skipping save")
            else:
                logging.info("Not a rebalance day – skipping save")
        return False

    # Proceed with standard save routines
    save_current_portfolio(df)
    save_portfolio_to_gist(df)
    return True

# =========================
# Calendar helpers (Monthly Lock) - Unchanged
# =========================
def first_trading_day(dt: pd.Timestamp, ref_index: Optional[pd.DatetimeIndex] = None) -> pd.Timestamp:
    month_start = pd.Timestamp(year=dt.year, month=dt.month, day=1)
    if ref_index is not None and len(ref_index) > 0:
        month_dates = ref_index[(ref_index >= month_start) & (ref_index < month_start + pd.offsets.MonthEnd(1) + pd.Timedelta(days=1))]
        if len(month_dates) > 0:
            return pd.Timestamp(month_dates[0]).normalize()
    bdays = pd.bdate_range(month_start, month_start + pd.offsets.MonthEnd(1))
    return pd.Timestamp(bdays[0]).normalize()

def is_rebalance_today(today: date, price_index: Optional[pd.DatetimeIndex]) -> bool:
    if price_index is None or len(price_index) == 0:
        return False

    idx = pd.to_datetime(price_index).normalize()
    ts = pd.Timestamp(today).normalize()

    if ts in idx:
        reference = ts
        ftd = first_trading_day(ts, idx)
        return reference == ftd

    latest = idx.max()
    if ts.year != latest.year or ts.month != latest.month:
        ftd = first_trading_day(ts, idx)
        return ts == ftd

    ftd = first_trading_day(latest, idx)
    return latest == ftd

# =========================
# Math utils & KPIs (Enhanced)
# =========================
def equity_curve(returns: pd.Series) -> pd.Series:
    r = pd.Series(returns).fillna(0.0)
    return (1 + r).cumprod()

def drawdown(curve: pd.Series) -> pd.Series:
    return curve / curve.cummax() - 1

def kpi_row(name: str,
            rets: pd.Series,
            trade_log: Optional[pd.DataFrame] = None,
            turnover_series: Optional[pd.Series] = None,
            avg_trade_size: float = AVG_TRADE_SIZE_DEFAULT) -> List[str]:
    """
    KPI row with robust turnover:
      - Turnover/yr = mean of calendar-year sums of monthly turnover
      - Trades/yr   ≈ Turnover/yr ÷ avg_trade_size (default 2% per single-leg trade)
      - Turnover uses 0.5 × L1 weight change per rebalance
    """
    r = pd.Series(rets).dropna().astype(float)
    if r.empty:
        return [name, "-", "-", "-", "-", "-", "-", "-", "-", "-"]

    idx = pd.to_datetime(r.index)
    def _infer_py(ix):
        if len(ix) < 3: return 12.0
        try: f = pd.infer_freq(ix)
        except Exception: f = None
        if f:
            F = f.upper()
            if F.startswith(("B","D")): return 252.0
            if F.startswith("W"):       return 52.0
            if F.startswith("M"):       return 12.0
            if F.startswith("Q"):       return 4.0
            if F.startswith(("A","Y")): return 1.0
        d = np.median(np.diff(ix.view("i8")))/1e9/86400.0
        return 252.0 if d<=2.5 else 52.0 if d<=9 else 12.0 if d<=45 else 4.0 if d<=150 else 1.0

    py = _infer_py(idx)
    freq_label = (
        "Daily (252py)" if abs(py-252)<1 else
        "Weekly (52py)" if abs(py-52)<1 else
        "Monthly (12py)" if abs(py-12)<0.5 else
        "Quarterly (4py)" if abs(py-4)<0.5 else
        "Yearly (1py)" if abs(py-1)<0.2 else
        f"{py:.1f}py"
    )

    eq = (1 + r).cumprod()
    n  = max(len(r), 1)
    ann_return = eq.iloc[-1] ** (py / n) - 1
    mu, sd = r.mean(), r.std()
    sharpe  = (mu * py) / (sd * np.sqrt(py) + 1e-9)
    down_sd = r.clip(upper=0).std()
    sortino = (mu * py) / (down_sd * np.sqrt(py) + 1e-9) if down_sd > 0 else np.nan
    dd      = (eq/eq.cummax() - 1).min()
    calmar  = ann_return / abs(dd) if dd != 0 else np.nan
    eq_mult = float(eq.iloc[-1])

    tpy = 0.0
    if turnover_series is not None and len(turnover_series) > 0:
        ts = pd.Series(turnover_series).copy()
        ts.index = pd.to_datetime(ts.index)
        yearly_sum = ts.groupby(ts.index.year).sum()
        if len(yearly_sum) > 0:
            tpy = float(yearly_sum.mean())

    trades_per_year = (tpy / avg_trade_size) if tpy > 0 and avg_trade_size > 0 else 0.0

    return [
        name, freq_label,
        f"{ann_return*100:.2f}%",
        f"{sharpe:.2f}",
        f"{sortino:.2f}" if not np.isnan(sortino) else "N/A",
        f"{calmar:.2f}"  if not np.isnan(calmar)  else "N/A",
        f"{dd*100:.2f}%",
        f"{trades_per_year:.1f}",
        f"{tpy:.2f}",
        f"{eq_mult:.2f}x"
    ]

# =========================
# Composite Signals (mom + trend + lowvol) + Stickiness (Enhanced)
# =========================
def _compute_signal_panels_polars(
    daily: pd.DataFrame,
) -> Dict[str, pd.DataFrame | pd.Series]:
    pl_daily, value_cols = _prepare_polars_daily_frame(daily)

    if not value_cols:
        empty_df = pd.DataFrame(index=daily.index)
        return {
            "monthly": empty_df,
            "r3": empty_df,
            "r6": empty_df,
            "r12": empty_df,
            "vol63": empty_df,
            "ma200": empty_df,
            "dist200": empty_df,
        }

    monthly_pl = (
        pl_daily.groupby_dynamic(
            "date", every="1mo", period="1mo", label="right", closed="right"
        )
        .agg([pl.col(col).last().alias(col) for col in value_cols])
        .sort("date")
    )

    def _shift_returns(period: int) -> "pl.DataFrame":
        return pl_daily.select(
            [pl.col("date")]
            + [
                ((pl.col(col) / pl.col(col).shift(period)) - 1).alias(col)
                for col in value_cols
            ]
        )

    r3_pl = _shift_returns(63)
    r6_pl = _shift_returns(126)
    r12_pl = _shift_returns(252)

    daily_returns_pl = pl_daily.select(
        [pl.col("date")]
        + [((pl.col(col) / pl.col(col).shift(1)) - 1).alias(col) for col in value_cols]
    )
    vol63_pl = daily_returns_pl.select(
        [pl.col("date")]
        + [pl.col(col).rolling_std(window_size=63).alias(col) for col in value_cols]
    )
    ma200_pl = pl_daily.select(
        [pl.col("date")]
        + [pl.col(col).rolling_mean(window_size=200).alias(col) for col in value_cols]
    )
    dist200_pl = pl_daily.select(
        [pl.col("date")]
        + [
            ((pl.col(col) / pl.col(col).rolling_mean(window_size=200)) - 1).alias(col)
            for col in value_cols
        ]
    )

    monthly = _polars_to_pandas_indexed(monthly_pl)
    r3 = _polars_to_pandas_indexed(r3_pl)
    r6 = _polars_to_pandas_indexed(r6_pl)
    r12 = _polars_to_pandas_indexed(r12_pl)
    vol63 = _polars_to_pandas_indexed(vol63_pl)
    ma200 = _polars_to_pandas_indexed(ma200_pl)
    dist200 = _polars_to_pandas_indexed(dist200_pl).replace([np.inf, -np.inf], np.nan)

    return {
        "monthly": monthly,
        "r3": r3,
        "r6": r6,
        "r12": r12,
        "vol63": vol63,
        "ma200": ma200,
        "dist200": dist200,
    }

@st.cache_data(ttl=43200)
<<<<<<< HEAD

=======
def compute_signal_panels(daily: pd.DataFrame) -> Dict[str, pd.DataFrame | pd.Series]:
    """Cache common signal inputs derived from daily close data."""
    if daily is None or daily.empty:
        empty_df = pd.DataFrame()
        return {
            "monthly": empty_df,
            "r3": empty_df,
            "r6": empty_df,
            "r12": empty_df,
            "vol63": empty_df,
            "ma200": empty_df,
            "dist200": empty_df,
        }

    if _use_polars_engine():
        try:
            return _compute_signal_panels_polars(daily)
        except Exception:
            logging.exception("Falling back to pandas signal panel computation")

    daily_sorted = daily.sort_index()
    monthly = daily_sorted.resample("M").last()
    r3 = daily_sorted.pct_change(63)
    r6 = daily_sorted.pct_change(126)
    r12 = daily_sorted.pct_change(252)
    daily_returns = daily_sorted.pct_change()
    vol63 = daily_returns.rolling(63).std()
    ma200 = daily_sorted.rolling(200).mean()
    dist200 = (daily_sorted / ma200 - 1).replace([np.inf, -np.inf], np.nan)

    return {
        "monthly": monthly,
        "r3": r3,
        "r6": r6,
        "r12": r12,
        "vol63": vol63,
        "ma200": ma200,
        "dist200": dist200,
    }


# ---------- Factor z-score helpers (Pandas-first, optional Polars input) ----------

def _to_pandas(obj):
    """Convert Polars DataFrame/Series to pandas if needed; otherwise return as-is."""
    if _HAS_POLARS:
        if isinstance(obj, pl.DataFrame):
            return obj.to_pandas()
        if isinstance(obj, pl.Series):
            return obj.to_pandas()
    return obj


def blended_momentum_z(monthly: pd.DataFrame | "pl.DataFrame") -> pd.Series:
    """
    Blended momentum z-score using 3/6/12M horizons with weights 0.2/0.4/0.4.
    Accepts pandas or polars DataFrame (prices at month end).
    """
    if monthly is None:
        return pd.Series(dtype=float)

    monthly = _to_pandas(monthly)
    if not isinstance(monthly, pd.DataFrame) or monthly.shape[0] < 13:
        return pd.Series(dtype=float)

    # Ensure chronological order
    try:
        monthly = monthly.sort_index()
    except Exception:
        pass

    cols = monthly.columns
    r3 = monthly.pct_change(3).iloc[-1]
    r6 = monthly.pct_change(6).iloc[-1]
    r12 = monthly.pct_change(12).iloc[-1]

    z3 = _zscore_series(r3, cols)
    z6 = _zscore_series(r6, cols)
    z12 = _zscore_series(r12, cols)

    return 0.2 * z3 + 0.4 * z6 + 0.4 * z12


def lowvol_z(
    daily: pd.DataFrame | "pl.DataFrame",
    vol_series: pd.Series | "pl.Series" | None = None,
) -> pd.Series:
    """
    Low-volatility factor as a z-score of 63-day rolling std of daily returns.
    If 'vol_series' is given (precomputed vol), z-score that instead.
    Accepts pandas or polars inputs.
    """
    if daily is None:
        return pd.Series(dtype=float)

    daily = _to_pandas(daily)
    vol_series = _to_pandas(vol_series)

    if not isinstance(daily, pd.DataFrame):
        return pd.Series(dtype=float)
    cols = daily.columns

    # Use precomputed vol if provided
    if vol_series is not None:
        return _zscore_series(pd.Series(vol_series), cols)

    if daily.shape[0] < 80:  # need enough data for a stable 63d window
        return pd.Series(0.0, index=cols)

    vol = (
        daily.pct_change()
        .rolling(63)
        .std()
        .iloc[-1]
        .replace([np.inf, -np.inf], np.nan)
    )
    return _zscore_series(vol, cols)


def trend_z(
    daily: pd.DataFrame | "pl.DataFrame",
    dist_series: pd.Series | "pl.Series" | None = None,
) -> pd.Series:
    """
    Trend factor as z-score of distance from 200DMA: (last / MA200 - 1).
    If 'dist_series' is given, z-score that instead.
    Accepts pandas or polars inputs.
    """
    if daily is None:
        return pd.Series(dtype=float)

    daily = _to_pandas(daily)
    dist_series = _to_pandas(dist_series)

    if not isinstance(daily, pd.DataFrame):
        return pd.Series(dtype=float)
    cols = daily.columns

    # Use precomputed distance if provided
    if dist_series is not None:
        return _zscore_series(pd.Series(dist_series), cols)

    if daily.shape[0] < 220:  # ensure we have >=200d + buffer
        return pd.Series(0.0, index=cols)

    ma200 = daily.rolling(200).mean().iloc[-1]
    last = daily.iloc[-1]
    dist = (last / ma200 - 1.0).replace([np.inf, -np.inf], np.nan)
    return _zscore_series(dist, cols)
  
>>>>>>> f86c942b
def composite_score(daily: pd.DataFrame, panels: Dict[str, pd.DataFrame | pd.Series] | None = None) -> pd.Series:
    panels = compute_signal_panels(daily) if panels is None else panels
    monthly = panels.get("monthly", pd.DataFrame())
    momz = blended_momentum_z(monthly)

    vol_panel = panels.get("vol63")
    vol_series = None
    if isinstance(vol_panel, pd.DataFrame) and not vol_panel.empty:
        vol_series = vol_panel.iloc[-1]
    elif isinstance(vol_panel, pd.Series):
        vol_series = vol_panel
    lvz  = lowvol_z(daily, vol_series=vol_series)

    dist_panel = panels.get("dist200")
    dist_series = None
    if isinstance(dist_panel, pd.DataFrame) and not dist_panel.empty:
        dist_series = dist_panel.iloc[-1]
    elif isinstance(dist_panel, pd.Series):
        dist_series = dist_panel
    tz   = trend_z(daily, dist_series=dist_series)
    return (0.6*momz.add(0.0, fill_value=0.0) + 0.2*(-lvz) + 0.2*tz).dropna()

def momentum_stable_names(
    daily: pd.DataFrame,
    top_n: int,
    days: int,
    panels: Dict[str, pd.DataFrame | pd.Series] | None = None,
) -> List[str]:
    if daily.shape[0] < (days + 260): return []

    panels = compute_signal_panels(daily) if panels is None else panels
    r3 = panels.get("r3", pd.DataFrame())
    r6 = panels.get("r6", pd.DataFrame())
    r12 = panels.get("r12", pd.DataFrame())

    if any(not isinstance(df, pd.DataFrame) or df.empty for df in (r3, r6, r12)):
        return []

    def zrow(df: pd.DataFrame) -> pd.DataFrame:
        mu = df.mean(axis=1)
        sd = df.std(axis=1).replace(0, np.nan)
        return (df.sub(mu, axis=0)).div(sd, axis=0).fillna(0.0)

    mscore = 0.2*zrow(r3) + 0.4*zrow(r6) + 0.4*zrow(r12)
    if mscore.shape[0] < days: return []
    tops = []
    for d in mscore.index[-days:]:
        s = mscore.loc[d].dropna()
        tops.append(set(s.nlargest(top_n).index) if not s.empty else set())
    return sorted(list(set.intersection(*tops))) if all(len(t)>0 for t in tops) else []

# =========================
# Sleeves (composite momentum + MR) with turnover (Enhanced)
# =========================
def run_momentum_composite_param(
    daily: pd.DataFrame,
    sectors_map: dict,
    top_n: int = 8,
    name_cap: float = 0.25,
    sector_cap: float = 0.30,
    stickiness_days: int = 7,
    use_enhanced_features: bool = True,
):
    """Enhanced momentum sleeve with stickiness, volatility-aware name caps, and
    simultaneous sector+name (and group) enforcement using the enhanced taxonomy."""
    debug_caps = bool(st.session_state.get("debug_caps", False))

    monthly = daily.resample("M").last()
    fwd = monthly.pct_change().shift(-1)  # next-month returns
    rets = pd.Series(index=monthly.index, dtype=float)
    tno  = pd.Series(index=monthly.index, dtype=float)
    prev_w = pd.Series(dtype=float)
    signal_start_dates: Dict[str, pd.Timestamp] = {}

    for m in monthly.index:
        hist = daily.loc[:m]

        # Composite momentum score -> 1-D vector for the current month
        comp_all = composite_score(hist)
        if isinstance(comp_all, pd.DataFrame):
            comp = comp_all.iloc[-1].dropna()
        else:
            comp = pd.Series(comp_all).dropna()
        comp_full = comp.copy()

        if comp.empty:
            rets.loc[m] = 0.0
            tno.loc[m]  = 0.0
            prev_w = pd.Series(dtype=float)
            continue

        # Restrict to momentum names using adaptive cutoff and fallbacks
        momz = blended_momentum_z(hist.resample("M").last())
        base_comp = comp_full
        if isinstance(momz, pd.Series) and not momz.empty:
            comp_aligned = comp_full.reindex(momz.index).dropna()
            aligned_momz = momz.reindex(comp_aligned.index)
            valid_momz = aligned_momz.dropna()
            cutoff = 0.0
            if not valid_momz.empty:
                median_val = float(valid_momz.median())
                cutoff = max(median_val, 0.0) if np.isfinite(median_val) else 0.0
            sel = comp_aligned[aligned_momz > cutoff].dropna()
            base_comp = comp_aligned if not comp_aligned.empty else comp_full
        else:
            sel = base_comp.copy()

        if sel.empty:
            sel = base_comp.nlargest(top_n)

        if sel.empty:
            rets.loc[m] = 0.0
            tno.loc[m]  = 0.0
            prev_w = pd.Series(dtype=float)
            continue

        # Pick top-N by score
        picks = sel.nlargest(top_n)

        # Stickiness filter (prefer persistent names)
        stable = set(momentum_stable_names(hist, top_n=top_n, days=stickiness_days))
        if stable:
            filtered = picks.reindex([t for t in picks.index if t in stable]).dropna()
            if not filtered.empty:
                picks = filtered
            else:
                picks = sel.nlargest(top_n)  # fallback if stickiness empties set

        if picks.empty:
            picks = base_comp.nlargest(top_n)

        # Optional: signal decay shaping
        if use_enhanced_features:
            signal_ages: Dict[str, int] = {}
            for t in picks.index:
                if t not in signal_start_dates:
                    signal_start_dates[t] = m
                    signal_ages[t] = 0
                else:
                    signal_ages[t] = (m - signal_start_dates[t]).days

            # Remove tickers no longer selected to reset their age if re-enter later
            for t in list(signal_start_dates.keys()):
                if t not in picks.index:
                    del signal_start_dates[t]

            picks = apply_signal_decay(picks, pd.Series(signal_ages))

        # Raw weights ~ proportional to scores
        if picks.empty or np.isclose(picks.sum(), 0.0):
            rets.loc[m] = 0.0
            tno.loc[m]  = 0.0
            prev_w = pd.Series(dtype=float)
            continue

        raw = (picks / picks.sum()).astype(float)

        # Soft cap by volatility-aware name caps (optional)
        if use_enhanced_features:
            vol_caps = get_volatility_adjusted_caps(raw, hist, base_cap=name_cap)
            raw = cap_weights(raw, cap=name_cap, vol_adjusted_caps=vol_caps)
        else:
            raw = cap_weights(raw, cap=name_cap)

        # Enhanced taxonomy + hierarchical group caps (e.g., Software parent + sub-buckets)
        enhanced_sectors = get_enhanced_sector_map(list(raw.index), base_map=sectors_map)
        # Ensure any missing tickers fall back to provided base map
        for t in raw.index:
            if t not in enhanced_sectors:
                enhanced_sectors[t] = sectors_map.get(t, "Other")
        group_caps = build_group_caps(enhanced_sectors)

        # Hard enforcement of name + sector (and group) caps
        w = enforce_caps_iteratively(
            raw.astype(float),
            enhanced_sectors,
            name_cap=name_cap,
            sector_cap=sector_cap,
            group_caps=group_caps,
            debug=debug_caps,
        )

        w = w / w.sum() if w.sum() > 0 else w
        # normalize → enforce caps → final renorm before exposure scaling

        # Regime-based exposure scaling (keeps exposure < 1 when risk-off)
        if use_enhanced_features and len(hist) > 0 and len(w) > 0:
            try:
                regime_metrics  = compute_regime_metrics(hist)
                regime_exposure = get_regime_adjusted_exposure(regime_metrics)
                w = w * regime_exposure
                w = w / w.sum() if w.sum() > 0 else w
            except Exception as e:
                logging.warning("R01 regime exposure scaling failed in simulation", exc_info=True)

        if w is None or len(w) == 0 or np.isclose(w.sum(), 0.0) or m not in fwd.index:
            rets.loc[m] = 0.0
            tno.loc[m]  = 0.0
            prev_w = pd.Series(dtype=float)
            continue

        # Next-month return with these weights
        valid = [t for t in w.index if t in fwd.columns]
        rets.loc[m] = float((fwd.loc[m, valid] * w.reindex(valid).fillna(0.0)).sum())

        # Turnover (0.5 * L1 distance over union of tickers)
        tno.loc[m] = float(l1_turnover(prev_w, w))
        prev_w = w

    return rets.fillna(0.0), tno.fillna(0.0)

def apply_costs(gross, turnover, roundtrip_bps):
    return gross - turnover*(roundtrip_bps/10000.0)

# =========================
# Screening utils (liquidity + fundamentals)
# =========================
def median_dollar_volume(close_df: pd.DataFrame, vol_df: pd.DataFrame, window: int = 60) -> pd.Series:
    aligned_vol = vol_df.reindex_like(close_df).fillna(0)
    dollar = close_df * aligned_vol
    med = dollar.rolling(window).median().iloc[-1]
    return med.dropna()

def filter_by_liquidity(close_df: pd.DataFrame, vol_df: pd.DataFrame, min_dollar: float) -> List[str]:
    if close_df.empty or vol_df.empty:
        return []
    med = median_dollar_volume(close_df, vol_df, window=60)
    return med[med >= min_dollar].index.tolist()

def fetch_fundamental_metrics(tickers: List[str]) -> pd.DataFrame:
    """Fetch basic fundamental metrics for the given tickers."""
    rows = []
    for t in tickers:
        profitability = np.nan
        leverage = np.nan
        try:
            tkr = yf.Ticker(t)
            fi = tkr.fast_info or {}
            info = _safe_get_info(tkr)
            profitability = info.get("returnOnAssets") or info.get("profitMargins")
            leverage = info.get("debtToEquity")
            if leverage is None:
                leverage = fi.get("debtToEquity")
            if profitability is None:
                profitability = fi.get("returnOnAssets") or fi.get("profitMargins")
            if leverage is not None and leverage > 10:
                leverage = leverage / 100.0
        except Exception:
            logging.warning("E01 fundamental data fetch failed", exc_info=True)
        rows.append({"Ticker": t, "profitability": profitability, "leverage": leverage})
    return pd.DataFrame(rows).set_index("Ticker")

def fundamental_quality_filter(
    fund_df: pd.DataFrame,
    min_profitability: float = 0.0,
    max_leverage: float = 2.0,
    profitability_col: str = "profitability",
    leverage_col: str = "leverage",
) -> List[str]:
    """Return tickers passing simple fundamental quality rules."""
    if fund_df.empty:
        return []
    if profitability_col not in fund_df.columns or leverage_col not in fund_df.columns:
        return fund_df.index.tolist()
    df = fund_df.copy()
    mask = df[profitability_col].fillna(-np.inf) >= min_profitability
    mask &= df[leverage_col].fillna(np.inf) <= max_leverage
    return df.index[mask].tolist()

# =========================
# Live portfolio builders (ISA MONTHLY LOCK + stickiness + sector caps) - MODIFIED
# =========================
def _build_isa_weights_fixed(
    daily_close: pd.DataFrame,
    preset: Dict,
    sectors_map: Dict[str, str],
    use_enhanced_features: bool = True,
) -> pd.Series:
    """Apply position sizing + hierarchical caps (name/sector + Software sub-caps)
    to the final combined portfolio.

    When ``use_enhanced_features`` is True, the raw sleeve weights are blended
    with risk-parity weights and adjusted by volatility-aware name caps before
    hierarchical cap enforcement. Cap trimming does **not** redistribute weight;
    any residual cash is returned to the caller to handle separately.
    """
    panels = compute_signal_panels(daily_close)
    monthly = panels.get("monthly", pd.DataFrame())

    # --- Momentum Component (NO CAPS YET) ---
    try:
        comp_all = composite_score(daily_close, panels=panels)
    except TypeError as exc:
        if "panels" in str(exc):
            comp_all = composite_score(daily_close)
        else:
            raise
    comp_vec = comp_all.iloc[-1].dropna() if isinstance(comp_all, pd.DataFrame) else pd.Series(comp_all).dropna()
    comp_vec_full = comp_vec.copy()

    momz = blended_momentum_z(monthly)
    filtered = comp_vec_full.copy()
    if isinstance(momz, pd.Series) and not momz.empty:
        aligned_momz = momz.reindex(filtered.index)
        valid_momz = aligned_momz.dropna()
        cutoff = 0.0
        if not valid_momz.empty:
            median_val = float(valid_momz.median())
            cutoff = max(median_val, 0.0) if np.isfinite(median_val) else 0.0
        filtered = filtered[aligned_momz > cutoff].dropna()
    if filtered.empty:
        filtered = comp_vec_full
    top_m = filtered.nlargest(preset["mom_topn"]) if not filtered.empty else pd.Series(dtype=float)

    # Stickiness filter (keep names that have persisted in the top set)
    try:
        stable_iter = momentum_stable_names(
            daily_close,
            top_n=preset["mom_topn"],
            days=preset.get("stability_days", preset.get("stickiness_days", 7)),
            panels=panels,
        )
    except TypeError as exc:
        if "panels" in str(exc):
            stable_iter = momentum_stable_names(
                daily_close,
                top_n=preset["mom_topn"],
                days=preset.get("stability_days", preset.get("stickiness_days", 7)),
            )
        else:
            raise
    stable_names = set(stable_iter)
    if stable_names and not top_m.empty:
        filtered = top_m.reindex([t for t in top_m.index if t in stable_names]).dropna()
        if not filtered.empty:
            top_m = filtered

    if top_m.empty:
        top_m = comp_vec_full.nlargest(preset["mom_topn"]) if not comp_vec_full.empty else pd.Series(dtype=float)

    # Raw momentum weights (scaled by sleeve weight)
    mom_raw = (top_m / top_m.sum()) * preset["mom_w"] if not top_m.empty and top_m.sum() > 0 else pd.Series(dtype=float)

    # --- Mean Reversion Component (NO CAPS YET) ---
    st_ret  = daily_close.pct_change(preset["mr_lb"]).iloc[-1]
    ma200_df = panels.get("ma200")
    if preset.get("mr_ma") == 200 and isinstance(ma200_df, pd.DataFrame) and not ma200_df.empty:
        long_ma = ma200_df.iloc[-1]
    else:
        long_ma = daily_close.rolling(preset["mr_ma"]).mean().iloc[-1]
    quality = (daily_close.iloc[-1] > long_ma)
    pool    = [t for t, ok in quality.items() if ok]
    dips    = st_ret.reindex(pool).dropna().nsmallest(preset["mr_topn"])
    mr_raw  = (pd.Series(1 / len(dips), index=dips.index) * preset["mr_w"]) if len(dips) > 0 else pd.Series(dtype=float)

    # --- Combine Components BEFORE Applying Caps ---
    combined_raw = mom_raw.add(mr_raw, fill_value=0.0)
    if combined_raw.empty or combined_raw.sum() <= 0:
        return combined_raw

    if use_enhanced_features:
        rp = risk_parity_weights(daily_close, combined_raw.index.tolist())
        rp = rp / rp.sum() if rp.sum() > 0 else rp
        lam = 0.4
        combined_raw = lam * combined_raw + (1 - lam) * (combined_raw.sum() * rp)

        vol_caps = get_volatility_adjusted_caps(
            combined_raw, daily_close, base_cap=preset.get("mom_cap", 0.25)
        )
        combined_raw = cap_weights(
            combined_raw, cap=preset.get("mom_cap", 0.25), vol_adjusted_caps=vol_caps
        )
    else:
        combined_raw = combined_raw / combined_raw.sum() if combined_raw.sum() > 0 else combined_raw

    # Enhanced sector map (uses your base sectors_map) + hierarchical caps for Software sub-buckets
    enhanced_sectors = get_enhanced_sector_map(list(combined_raw.index), base_map=sectors_map)
    group_caps = build_group_caps(enhanced_sectors)  # <- adds Software parent (30%) + sub-caps (e.g., 18%)

    # --- Enforce caps on the COMPLETE portfolio ---
    final_weights = enforce_caps_iteratively(
        combined_raw.astype(float),
        enhanced_sectors,
        name_cap=preset["mom_cap"],
        sector_cap=preset.get("sector_cap", 0.30),
        group_caps=group_caps,             # <- IMPORTANT: turns on the sub-caps
    )

    return final_weights / final_weights.sum() if final_weights.sum() > 0 else final_weights

def check_constraint_violations(
    weights: pd.Series,
    sectors_map: Dict[str, str],
    name_cap: float,
    sector_cap: float,
    group_caps: dict[str, float] | None = None,
) -> List[str]:
    """
    Check for constraint violations in final portfolio
    Returns list of violation descriptions
    """
    violations = []
    
    # Check name caps
    tol = 1e-6

    for ticker, weight in weights.items():
        if weight > name_cap + tol:
            violations.append(f"{ticker}: {weight:.1%} > {name_cap:.1%}")
    
    # Check sector caps
    sectors = pd.Series({t: sectors_map.get(t, "Unknown") for t in weights.index})
    sector_sums = weights.groupby(sectors).sum()

    for sector, total_weight in sector_sums.items():
        if total_weight > sector_cap + tol:
            violations.append(f"{sector}: {total_weight:.1%} > {sector_cap:.1%}")

    # Optional hierarchical/group caps (e.g., Software sub-buckets)
    if group_caps:
        # Build enhanced sector mapping so group labels match potential sub-buckets
        enhanced_map = get_enhanced_sector_map(list(weights.index), base_map=sectors_map)
        ser_group = pd.Series(enhanced_map)
        group_sums = weights.groupby(ser_group).sum()
        parent_sums = weights.groupby(ser_group.map(lambda s: s.split(":")[0])).sum()

        for group, cap in group_caps.items():
            if ":" in group:
                w = group_sums.get(group, 0.0)
            else:
                w = parent_sums.get(group, 0.0)
            if w > cap + tol:
                violations.append(f"{group}: {w:.1%} > {cap:.1%}")
    
    return violations

def _format_display(weights: pd.Series) -> Tuple[pd.DataFrame, pd.DataFrame]:
    display_df = pd.DataFrame({"Weight": weights}).sort_values("Weight", ascending=False)
    display_fmt = display_df.copy()
    display_fmt["Weight"] = display_fmt["Weight"].map("{:.2%}".format)
    return display_fmt, display_df

def generate_live_portfolio_isa_monthly(
    preset: Dict,
    prev_portfolio: Optional[pd.DataFrame],
    min_dollar_volume: float = 0.0,
    as_of: date | None = None,
    use_enhanced_features: bool = True,
    use_incremental: bool = True,
) -> Tuple[Optional[pd.DataFrame], Optional[pd.DataFrame], str]:
    """
    Enhanced ISA Dynamic live weights with MONTHLY LOCK + composite + stability + sector caps.
    Now includes regime awareness, volatility adjustments, and an optional `as_of` date.
    Cap trimming leaves residual cash until the final exposure scaling performed
    within this routine.
    """
    universe_choice = st.session_state.get("universe", "Hybrid Top150")
    base_params = STRATEGY_PRESETS["ISA Dynamic (0.75)"]
    params = dict(preset)
    for key, value in base_params.items():
        params.setdefault(key, value)

    stickiness_days = st.session_state.get("stickiness_days", params.get("stability_days", 7))
    sector_cap      = st.session_state.get("sector_cap", params.get("sector_cap", 0.30))
    mom_cap         = st.session_state.get("name_cap", params.get("mom_cap", 0.25))

    # build params from preset, then override with UI/session values
    params["stability_days"] = int(stickiness_days)
    params["stickiness_days"] = int(stickiness_days)
    params["sector_cap"]     = float(sector_cap)
    params["mom_cap"]        = float(mom_cap)
    
    # Universe base tickers + sectors
    base_tickers, base_sectors, label = get_universe(universe_choice)
    if not base_tickers:
        return None, None, "No universe available."

    today = as_of or date.today()
    # Fetch prices
    start = (today - relativedelta(months=max(preset["mom_lb"], 12) + 8)).strftime("%Y-%m-%d")
    end   = today.strftime("%Y-%m-%d")
    close, vol = fetch_price_volume(base_tickers, start, end)
    if close.empty:
        return None, None, "No price data."

    # Special: Hybrid Top150 → reduce by 60d median dollar volume
    sectors_map = base_sectors.copy()
    if label == "Hybrid Top150":
        med = median_dollar_volume(close, vol, window=60).sort_values(ascending=False)
        top_list = med.head(150).index.tolist()
        close = close[top_list]
        vol   = vol[top_list]
        sectors_map = {t: base_sectors.get(t, "Unknown") for t in close.columns}

    # Liquidity floor (optional)
    if min_dollar_volume > 0:
        keep = filter_by_liquidity(close, vol, min_dollar_volume)
        if not keep:
            return None, None, "No tickers pass liquidity filter."
        close = close[keep]
        sectors_map = {t: sectors_map.get(t, "Unknown") for t in close.columns}

    # Fundamental quality filter
    min_prof = st.session_state.get("min_profitability", 0.0)
    max_lev = st.session_state.get("max_leverage", 2.0)
    fundamentals = fetch_fundamental_metrics(close.columns.tolist())
    keep = fundamental_quality_filter(fundamentals, min_profitability=min_prof, max_leverage=max_lev)
    if not keep:
        return None, None, "No tickers pass quality filter."
    close = close[keep]
    sectors_map = {t: sectors_map.get(t, "Unknown") for t in close.columns}

    # Expose the price index for downstream processes (e.g. save gating)
    st.session_state["latest_price_index"] = close.index

    regime_metrics: Dict[str, float] = {}
    if len(close) > 0:
        try:
            regime_metrics = compute_regime_metrics(close)
        except Exception:
            logging.warning("R02 regime metric calculation failed in allocation", exc_info=True)
            regime_metrics = {}

    # Monthly lock check – always compute new weights
    is_monthly = is_rebalance_today(today, close.index)
    decision = "Preview only – portfolio not saved" if not is_monthly else ""

    # Build candidate weights (enhanced) – overrides applied above
    new_w = _build_isa_weights_fixed(
        close, params, sectors_map, use_enhanced_features=use_enhanced_features
    )

    # Apply regime-based exposure scaling to final weights
    if use_enhanced_features and len(close) > 0 and len(new_w) > 0:
        try:
            regime_exposure = get_regime_adjusted_exposure(regime_metrics)
            new_w = new_w * float(regime_exposure)
            new_w = new_w / new_w.sum() if new_w.sum() > 0 else new_w
        except Exception:
            logging.warning("R02 regime exposure scaling failed in allocation", exc_info=True)

    # Validate and re-enforce caps if scaling introduced violations
    if len(new_w) > 0:
        enhanced_sectors = get_enhanced_sector_map(list(new_w.index), base_map=sectors_map)
        group_caps = build_group_caps(enhanced_sectors)
        violations = check_constraint_violations(
            new_w,
            sectors_map,
            params["mom_cap"],
            params.get("sector_cap", 0.30),
            group_caps=group_caps,
        )
        if violations:
            new_w = enforce_caps_iteratively(
                new_w.astype(float),
                enhanced_sectors,
                name_cap=params["mom_cap"],
                sector_cap=params.get("sector_cap", 0.30),
                group_caps=group_caps,
            )
            violations = check_constraint_violations(
                new_w,
                sectors_map,
                params["mom_cap"],
                params.get("sector_cap", 0.30),
                group_caps=group_caps,
            )
            if violations:
                raise ValueError(
                    f"Constraint violations after re-enforcing caps: {violations}"
                )

    hedge_weight = 0.0
    corr = np.nan
    portfolio_recent = pd.Series(dtype=float)
    try:
        cfg_live = HybridConfig(
            momentum_top_n=int(params["mom_topn"]),
            momentum_cap=float(params["mom_cap"]),
            mr_top_n=int(params["mr_topn"]),
            mom_weight=float(params["mom_w"]),
            mr_weight=float(params["mr_w"]),
            mr_lookback_days=int(params["mr_lb"]),
            mr_long_ma_days=int(params["mr_ma"]),
        )
        cache_key = ""
        if use_incremental and len(close) > 0:
            cache_key = _build_hybrid_cache_key(close.columns, cfg_live, close.index.min(), False)
        bt_res = _run_hybrid_backtest_with_cache(
            close,
            cfg_live,
            cache_key,
            apply_vol_target=False,
            use_incremental=use_incremental,
        )
        portfolio_recent = bt_res.get("hybrid_rets", pd.Series(dtype=float)).tail(6)
        hedge_size = (
            st.session_state.get("max_hedge", HEDGE_MAX_DEFAULT)
            if _HAS_ST else HEDGE_MAX_DEFAULT
        )
        hedge_weight = build_hedge_weight(portfolio_recent, regime_metrics, hedge_size)
        corr = calculate_portfolio_correlation_to_market(portfolio_recent)
    except Exception:
        logging.warning("H02 hedge overlay failed in allocation", exc_info=True)

    final_weights = new_w.astype(float) if len(new_w) > 0 else new_w

    # Trigger vs previous portfolio (health of current)
    if is_monthly and prev_portfolio is not None and not prev_portfolio.empty and "Weight" in prev_portfolio.columns:
        monthly = close.resample("M").last()
        mom_scores = blended_momentum_z(monthly)
        if not mom_scores.empty and len(new_w) > 0:
            top_m = mom_scores.nlargest(params["mom_topn"])
            top_score = float(top_m.iloc[0]) if len(top_m) > 0 else 1e-9
            prev_w = prev_portfolio["Weight"].astype(float)
            prev_w = prev_w.drop(index=HEDGE_TICKER_LABEL, errors="ignore")
            held_scores = mom_scores.reindex(prev_w.index).fillna(0.0)
            health = float((held_scores * prev_w).sum() / max(top_score, 1e-9))
            if health >= params["trigger"]:
                enhanced_map = get_enhanced_sector_map(list(prev_w.index), base_map=sectors_map)
                group_caps = build_group_caps(enhanced_map)
                prev_w = enforce_caps_iteratively(
                    prev_w,
                    enhanced_map,
                    mom_cap,
                    sector_cap,
                    group_caps=group_caps,
                )
                prev_w = prev_w / prev_w.sum()
                violations = check_constraint_violations(
                    prev_w, sectors_map, mom_cap, sector_cap, group_caps=group_caps
                )
                if not violations:
                    decision = f"Health {health:.2f} ≥ trigger {params['trigger']:.2f} — holding existing portfolio."
                    final_weights = prev_w.astype(float)
                else:
                    decision = (
                        f"Health {health:.2f} ≥ trigger {params['trigger']:.2f}"
                        " — constraints violated, rebalancing to new targets."
                    )
            else:
                decision = f"Health {health:.2f} < trigger {params['trigger']:.2f} — rebalancing to new targets."

    def _inject_hedge(weights: pd.Series) -> pd.Series:
        w = weights.copy() if weights is not None else pd.Series(dtype=float)
        if not isinstance(w, pd.Series):
            w = pd.Series(dtype=float)
        w = w.drop(index=HEDGE_TICKER_LABEL, errors="ignore")
        if hedge_weight > 0:
            w.loc[HEDGE_TICKER_LABEL] = -hedge_weight
        return w.astype(float)

    final_weights = _inject_hedge(final_weights if isinstance(final_weights, pd.Series) else pd.Series(dtype=float))

    state = "active" if hedge_weight > 0 else "inactive"
    corr_txt = "n/a" if pd.isna(corr) else f"{corr:.2f}"
    _emit_info(
        f"Live allocation QQQ hedge {state} (weight={hedge_weight:.1%}, corr={corr_txt})"
    )
    _record_hedge_state("live", hedge_weight, corr, regime_metrics)

    hedge_note = (
        f"QQQ hedge active at {hedge_weight:.1%} short."
        if hedge_weight > 0
        else "QQQ hedge inactive."
    )
    decision = (decision or "").strip()
    decision = f"{decision}\n{hedge_note}" if decision else hedge_note

    disp, raw = _format_display(final_weights)
    return disp, raw, decision

def optimize_hybrid_strategy(prices: Optional[pd.DataFrame] = None,
                             start_date: str = "2017-07-01",
                             end_date: Optional[str] = None,
                             universe: str = "Hybrid Top150",
                             n_jobs: Optional[int] = None) -> Tuple[HybridConfig, float]:
    """Autonomously search for a Sharpe-maximizing ``HybridConfig``.

    Parameters
    ----------
    prices : DataFrame, optional
        Pre-fetched daily price data.  If ``None`` the universe is fetched
        using :func:`_prepare_universe_for_backtest`.
    start_date, end_date : str
        Date range used when ``prices`` is ``None``.
    universe : str
        Universe name passed to ``_prepare_universe_for_backtest`` when
        fetching data internally.
    n_jobs : int, optional
        Overrides the worker count used during grid-search evaluation.
        Defaults to the value specified in :data:`PERF` when available.

    Returns
    -------
    cfg : HybridConfig
        Configuration found by :func:`optimizer.grid_search_hybrid`.
    sector_cap : float
        Currently selected sector cap value.  This parameter is not part of
        ``HybridConfig`` so it is returned separately.
    """
    if prices is None or prices.empty:
        if end_date is None:
            end_date = date.today().strftime("%Y-%m-%d")
        close, _, _, _ = _prepare_universe_for_backtest(universe, start_date, end_date)
        if close.empty:
            return HybridConfig(), 0.30
        prices = close.drop(columns=["QQQ"], errors="ignore")

    param_grid = {
        "top_n": [5, 8, 12],
        "name_cap": [0.20, 0.25, 0.30],
        "sector_cap": [0.25, 0.30],
        "mom_weight": [0.7, 0.8, 0.9],
        "mr_weight": [0.1, 0.2, 0.3],
    }

    search_grid = {
        "momentum_top_n": param_grid["top_n"],
        "momentum_cap": param_grid["name_cap"],
        "mom_weight": param_grid["mom_weight"],
        "mr_weight": param_grid["mr_weight"],
    }

    perf_jobs = PERF.get("n_jobs")
    best_cfg, _ = optimizer.grid_search_hybrid(
        prices,
        search_grid,
        n_jobs=n_jobs or perf_jobs,
    )
    # ``sector_cap`` is not part of ``HybridConfig``; we simply choose the
    # first value in the grid (callers may override as needed).
    sector_cap = param_grid["sector_cap"][0]
    return best_cfg, sector_cap

def run_backtest_isa_dynamic(
    roundtrip_bps: float = 0.0,
    min_dollar_volume: float = 0.0,
    show_net: bool = True,
    start_date: str = "2017-07-01",
    end_date: Optional[str] = None,
    universe_choice: Optional[str] = "Hybrid Top150",
    top_n: Optional[int] = None,
    name_cap: Optional[float] = None,
    sector_cap: Optional[float] = None,
    stickiness_days: int = 7,
    mr_topn: int = 3,
    mom_weight: Optional[float] = None,
    mr_weight: Optional[float] = None,
    use_enhanced_features: bool = True,
    apply_quality_filter: bool = False,
    auto_optimize: bool = False,
    target_vol_annual: Optional[float] = None,
    apply_vol_target: bool = False,
    use_incremental: bool = True,
    n_jobs: Optional[int] = None,
) -> Tuple[
    Optional[pd.Series],
    Optional[pd.Series],
    Optional[pd.Series],
    Optional[pd.Series],
    Optional[HybridConfig],
    pd.DataFrame,
]:
    """
    Enhanced ISA-Dynamic hybrid backtest with stickiness, sector caps, and optional extras.

    Parameters
    ----------
    roundtrip_bps : float, default 0.0
        Round-trip transaction cost in basis points used to model trading drag.
    min_dollar_volume : float, default 0.0
        Liquidity floor for universe filtering (ignored if your pipeline
        doesn't compute dollar volume).
    show_net : bool, default True
        If True, downstream displays prefer net returns; both gross and net are computed.
    start_date, end_date : str
        Backtest window (YYYY-MM-DD). end_date defaults to today.
    universe_choice : {"Hybrid Top150","NASDAQ100+","S&P500 (All)"}, optional
        Universe selector used by your data/universe builder.
    top_n, name_cap, sector_cap : optional
        Overrides for momentum sleeve breadth and caps. Pass None to use preset
        or optimisation.
    stickiness_days : int, default 7
        Holding “stickiness” (days) to reduce churn in the live portfolio logic.
    mr_topn : int, default 3
        Breadth of the mean-reversion sleeve.
    mom_weight, mr_weight : optional
        Hybrid blend weights. Pass None to use preset or optimisation.
    use_enhanced_features : bool, default True
        Enable volatility-adjusted caps / regime awareness / signal decay (if implemented).
    apply_quality_filter : bool, default False
        If True, apply a current-fundamentals quality screen. Keep False for historical
        tests to avoid look-ahead bias.
    auto_optimize : bool, default False
        If True, run parameter optimisation (e.g., grid/Bayesian) and return
        any best-found configuration alongside diagnostics for inspection.
    target_vol_annual : float, optional
        Annualised volatility target (e.g., 0.15) for optional vol targeting.
    apply_vol_target : bool, default False
        If True and `target_vol_annual` is set, apply volatility targeting to the
        combined series.
    use_incremental : bool, default True
        When True, reuse cached sleeve results to accelerate repeat runs.
    n_jobs : int, optional
        Worker count forwarded to optimisation helpers.  Defaults to
        :data:`PERF["n_jobs"] <PERF>` when unspecified.

    Returns
    -------
    strat_cum_gross : Series or None
        Strategy cumulative equity (gross of costs).
    strat_cum_net : Series or None
        Strategy cumulative equity (net of costs / vol targeting as configured).
    qqq_cum : Series or None
        Benchmark cumulative equity (e.g., QQQ).
    hybrid_tno : Series or None
        Monthly turnover (0.5 × L1) for the hybrid portfolio.
    optimization_cfg : HybridConfig or None
        Best configuration identified during optimisation (if any search was run).
    search_diagnostics : DataFrame
        Diagnostics or search history from optimisation routines (empty if unused).
    """
    if end_date is None:
        end_date = date.today().strftime("%Y-%m-%d")

    # Universe & data (helper)
    close, vol, sectors_map, label = _prepare_universe_for_backtest(universe_choice, start_date, end_date)
    if close.empty or "QQQ" not in close.columns:
        return None, None, None, None, None, pd.DataFrame()

    # Liquidity floor (optional)
    if min_dollar_volume > 0:
        keep = filter_by_liquidity(
            close.drop(columns=["QQQ"], errors="ignore"),
            vol.drop(columns=["QQQ"], errors="ignore"),
            min_dollar_volume
        )
        keep_cols = [c for c in keep if c in close.columns]
        if not keep_cols:
            return None, None, None, None, None, pd.DataFrame()
        close = close[keep_cols + ["QQQ"]]
        sectors_map = {t: sectors_map.get(t, "Unknown") for t in keep_cols}

    daily = close.drop(columns=["QQQ"])
    qqq  = close["QQQ"]

    # Fundamental quality filter (optional to avoid look-ahead bias in backtests)
    if apply_quality_filter:
        min_prof = st.session_state.get("min_profitability", 0.0)
        max_lev = st.session_state.get("max_leverage", 2.0)
        fundamentals = fetch_fundamental_metrics(daily.columns.tolist())
        keep = fundamental_quality_filter(
            fundamentals, min_profitability=min_prof, max_leverage=max_lev
        )
        if not keep:
            return None, None, None, None, None, pd.DataFrame()
        daily = daily[keep]
        sectors_map = {t: sectors_map.get(t, "Unknown") for t in keep}

    optimization_cfg: Optional[HybridConfig] = None
    search_diagnostics = pd.DataFrame()

    if auto_optimize:
        base_defaults = HybridConfig()
        base_cfg = HybridConfig(
            momentum_lookback_m=base_defaults.momentum_lookback_m,
            momentum_top_n=top_n or base_defaults.momentum_top_n,
            momentum_cap=name_cap or base_defaults.momentum_cap,
            mr_lookback_days=base_defaults.mr_lookback_days,
            mr_top_n=mr_topn or base_defaults.mr_top_n,
            mr_long_ma_days=base_defaults.mr_long_ma_days,
            mom_weight=mom_weight or base_defaults.mom_weight,
            mr_weight=mr_weight or base_defaults.mr_weight,
            predictive_weight=0.0,
            target_vol_annual=base_defaults.target_vol_annual,
        )
        search_space = {
            "momentum_top_n": range(6, 21),
            "momentum_cap": [0.15, 0.2, 0.25, 0.3, 0.35],
            "momentum_lookback_m": [3, 6, 9, 12],
            "mr_top_n": [2, 3, 4, 5, 6],
            "mr_lookback_days": [10, 15, 21, 30],
            "mr_long_ma_days": [150, 180, 200, 220, 250],
            "mom_weight": [0.55, 0.65, 0.75, 0.85, 0.9],
            "mr_weight": [0.05, 0.15, 0.25, 0.35, 0.45],
        }
        optimization_cfg, search_diagnostics = optimizer.bayesian_optimize_hybrid(
            daily,
            search_space=search_space,
            base_cfg=base_cfg,
            tc_bps=roundtrip_bps if show_net else 0.0,
            apply_vol_target=False,
        )
        top_n = optimization_cfg.momentum_top_n
        name_cap = optimization_cfg.momentum_cap
        mr_topn = optimization_cfg.mr_top_n
        mom_weight = optimization_cfg.mom_weight
        mr_weight = optimization_cfg.mr_weight
    elif any(p is None for p in (top_n, name_cap, sector_cap, mom_weight, mr_weight)):
        cfg, opt_sector_cap = optimize_hybrid_strategy(daily, n_jobs=n_jobs)
        top_n = top_n or cfg.momentum_top_n
        name_cap = name_cap or cfg.momentum_cap
        mom_weight = mom_weight or cfg.mom_weight
        mr_weight = mr_weight or cfg.mr_weight
        sector_cap = sector_cap or opt_sector_cap

    # --- Build HybridConfig (works with/without an optimizer-provided cfg) ---
    tc_for_sim = roundtrip_bps if show_net else 0.0

    # Only pass non-None overrides so dataclass defaults remain intact
    base_kwargs = {
        "momentum_top_n": top_n,
        "momentum_cap": name_cap,
        "mr_top_n": mr_topn,
        "mom_weight": mom_weight,
        "mr_weight": mr_weight,
        "mr_lookback_days": 21,
        "mr_long_ma_days": 200,
        "tc_bps": tc_for_sim,
        # apply vol target only if requested
        "target_vol_annual": (target_vol_annual if apply_vol_target else None),
    }

    # Drop keys whose values are None to avoid overriding dataclass defaults
    base_kwargs = {k: v for k, v in base_kwargs.items() if v is not None}

    # If an optimisation step produced a config, start from it and overlay overrides
    if "optimization_cfg" in locals() and optimization_cfg is not None:
        cfg = replace(optimization_cfg, **base_kwargs)
    else:
        cfg = HybridConfig(**base_kwargs)

    cache_key = ""
    if use_incremental and not daily.empty:
        cache_key = _build_hybrid_cache_key(daily.columns, cfg, daily.index.min(), apply_vol_target)
    res = _run_hybrid_backtest_with_cache(
        daily,
        cfg,
        cache_key,
        apply_vol_target=apply_vol_target,
        use_incremental=use_incremental,
    )
    hybrid_gross = res["hybrid_rets"]
    hybrid_tno = (
        cfg.mom_weight * res["mom_turnover"].reindex(hybrid_gross.index).fillna(0)
        + cfg.mr_weight * res["mr_turnover"].reindex(hybrid_gross.index).fillna(0)
    )

    qqq_monthly = qqq.resample("M").last().pct_change()

    # Apply drawdown-based exposure adjustment (walk-forward)
    if use_enhanced_features:
        hybrid_gross = apply_dynamic_drawdown_scaling(
            hybrid_gross, qqq_monthly, threshold_fraction=0.8
        )

    hedge_weight = 0.0
    corr = np.nan
    regime_metrics: Dict[str, float] = {}
    portfolio_recent = hybrid_gross.tail(6)

    try:
        lookback_daily = daily.iloc[-252:] if len(daily) > 252 else daily
        if not lookback_daily.empty:
            regime_metrics = compute_regime_metrics(lookback_daily)

        hedge_size = (
            st.session_state.get("max_hedge", HEDGE_MAX_DEFAULT)
            if _HAS_ST else HEDGE_MAX_DEFAULT
        )
        hedge_weight = build_hedge_weight(portfolio_recent, regime_metrics, hedge_size)
        corr = calculate_portfolio_correlation_to_market(portfolio_recent)

        if hedge_weight > 0 and not qqq_monthly.empty:
            qqq_aligned = qqq_monthly.reindex(hybrid_gross.index).fillna(0.0)
            hedge_returns = -hedge_weight * qqq_aligned
            hybrid_gross = hybrid_gross.add(hedge_returns, fill_value=0.0)
    except Exception:
        logging.warning("H01 hedge overlay failed in backtest", exc_info=True)

    state = "active" if hedge_weight > 0 else "inactive"
    corr_txt = "n/a" if pd.isna(corr) else f"{corr:.2f}"
    _emit_info(
        f"Backtest QQQ hedge {state} (weight={hedge_weight:.1%}, corr={corr_txt})"
    )
    _record_hedge_state("backtest", hedge_weight, corr, regime_metrics)

    hybrid_net = apply_costs(hybrid_gross, hybrid_tno, roundtrip_bps) if show_net else hybrid_gross

    # Cum curves
    strat_cum_gross = (1 + hybrid_gross.fillna(0)).cumprod()
    strat_cum_net   = (1 + hybrid_net.fillna(0)).cumprod() if show_net else None
    qqq_cum = (1 + qqq_monthly).cumprod().reindex(strat_cum_gross.index, method="ffill")

    return (
        strat_cum_gross,
        strat_cum_net,
        qqq_cum,
        hybrid_tno,
        optimization_cfg,
        search_diagnostics,
    )
    
# =========================
# Diff engine (for Plan tab) - Unchanged
# =========================
def diff_portfolios(prev_df: Optional[pd.DataFrame],
                    curr_df: Optional[pd.DataFrame],
                    tol: float = 0.01) -> Dict[str, object]:
    if prev_df is None or prev_df.empty:
        prev_df = pd.DataFrame(columns=["Weight"])
    if curr_df is None or curr_df.empty:
        curr_df = pd.DataFrame(columns=["Weight"])

    prev_w = prev_df["Weight"] if "Weight" in prev_df.columns else pd.Series(dtype=float)
    curr_w = curr_df["Weight"] if "Weight" in curr_df.columns else pd.Series(dtype=float)

    tickers_prev = set(prev_w.index)
    tickers_curr = set(curr_w.index)
    sells = sorted(list(tickers_prev - tickers_curr))
    buys  = sorted(list(tickers_curr - tickers_prev))

    overlap = tickers_prev & tickers_curr
    rebalances = []
    for t in overlap:
        w_old = float(prev_w.get(t, 0.0))
        w_new = float(curr_w.get(t, 0.0))
        if abs(w_new - w_old) >= tol:
            rebalances.append((t, w_old, w_new))
    rebalances.sort(key=lambda x: abs(x[2] - x[1]), reverse=True)
    return {"sell": sells, "buy": buys, "rebalance": rebalances}

# =========================
# Explainability (what changed & why) - Unchanged
# =========================
def _signal_snapshot_for_explain(daily_prices: pd.DataFrame, params: Dict) -> pd.DataFrame:
    if daily_prices.empty:
        return pd.DataFrame()
    monthly = daily_prices.resample("M").last()
    if monthly.shape[0] < 13:
        return pd.DataFrame()

    r3  = monthly.pct_change(3).iloc[-1]
    r6  = monthly.pct_change(6).iloc[-1]
    r12 = monthly.pct_change(12).iloc[-1]
    def z(s: pd.Series, cols) -> pd.Series:
        s = s.replace([np.inf, -np.inf], np.nan).dropna()
        if s.std(ddof=0) == 0 or s.empty:
            return pd.Series(0.0, index=cols)
        zs = (s - s.mean()) / (s.std(ddof=0) + 1e-9)
        return zs.reindex(cols).fillna(0.0)

    cols = monthly.columns
    mom_score = 0.2 * z(r3, cols) + 0.4 * z(r6, cols) + 0.4 * z(r12, cols)
    mom_rank  = mom_score.rank(ascending=False, method="min")

    st_ret = daily_prices.pct_change(params["mr_lb"]).iloc[-1]
    long_ma = daily_prices.rolling(params["mr_ma"]).mean().iloc[-1]
    above_ma = (daily_prices.iloc[-1] > long_ma).astype(int)

    snap = pd.DataFrame({
        "mom_score": mom_score,
        "mom_rank": mom_rank,
        f"st_ret_{params['mr_lb']}d": st_ret,
        f"above_{params['mr_ma']}dma": above_ma
    })
    return snap.sort_index()

def _build_change_reason(action: str, delta_bps: int, mom_rank: float,
                         mom_score: float, st_ret: float,
                         above_ma: float) -> str:
    """Generate a short natural language explanation for a portfolio change."""
    verb = {"Buy": "Buying", "Sell": "Selling", "Rebalance": "Rebalancing"}.get(action, action)
    parts: List[str] = []
    if pd.notna(mom_rank):
        parts.append(f"momentum rank {int(mom_rank)}")
    if pd.notna(mom_score):
        parts.append(f"score {mom_score:.2f}")
    if pd.notna(st_ret):
        parts.append(f"{st_ret:+.1%} short-term return")
    if pd.notna(above_ma):
        parts.append("above 200DMA" if above_ma else "below 200DMA")
    metrics = ", ".join(parts)
    prefix = f"{verb} {delta_bps:+d} bps" if delta_bps else verb
    if metrics:
        return f"{prefix} due to {metrics}"
    return prefix

def explain_portfolio_changes(prev_df: Optional[pd.DataFrame],
                              curr_df: Optional[pd.DataFrame],
                              daily_prices: pd.DataFrame,
                              params: Dict) -> pd.DataFrame:
    prev_df = prev_df if prev_df is not None else pd.DataFrame(columns=["Weight"])
    curr_df = curr_df if curr_df is not None else pd.DataFrame(columns=["Weight"])
    prev_w = prev_df["Weight"].astype(float) if "Weight" in prev_df.columns else pd.Series(dtype=float)
    curr_w = curr_df["Weight"].astype(float) if "Weight" in curr_df.columns else pd.Series(dtype=float)

    all_tickers = sorted(set(prev_w.index) | set(curr_w.index))
    if not all_tickers:
        return pd.DataFrame(columns=[
            "Ticker","Action","Old Wt","New Wt","Δ Wt (bps)",
            "Mom Rank","Mom Score",f"ST Return ({params['mr_lb']}d)",
            f"Above {params['mr_ma']}DMA","Why"
        ])

    prices = daily_prices[all_tickers].dropna(axis=1, how="all")
    if prices.empty:
        return pd.DataFrame()

    snap = _signal_snapshot_for_explain(prices, params)

    rows = []
    for t in all_tickers:
        old_w = float(prev_w.get(t, 0.0))
        new_w = float(curr_w.get(t, 0.0))
        if abs(new_w - old_w) < 1e-9:
            continue

        if old_w == 0 and new_w > 0:
            action = "Buy"
        elif new_w == 0 and old_w > 0:
            action = "Sell"
        else:
            action = "Rebalance"

        mom_rank = snap.at[t, "mom_rank"] if t in snap.index else np.nan
        mom_score = snap.at[t, "mom_score"] if t in snap.index else np.nan
        st_key = f"st_ret_{params['mr_lb']}d"
        stv = snap.at[t, st_key] if t in snap.index else np.nan
        above_key = f"above_{params['mr_ma']}dma"
        ab = snap.at[t, above_key] if t in snap.index else np.nan
        delta_bps = int(round((new_w - old_w) * 10000))
        rows.append({
            "Ticker": t,
            "Action": action,
            "Old Wt": old_w,
            "New Wt": new_w,
            "Δ Wt (bps)": delta_bps,
            "Mom Rank": int(mom_rank) if pd.notna(mom_rank) else np.nan,
            "Mom Score": mom_score,
            f"ST Return ({params['mr_lb']}d)": stv,
            f"Above {params['mr_ma']}DMA": bool(ab) if pd.notna(ab) else None,
            "Why": _build_change_reason(action, delta_bps, mom_rank, mom_score, stv, ab)
        })

    out = pd.DataFrame(rows)
    if out.empty:
        return out

    action_order = pd.Categorical(out["Action"], categories=["Buy","Rebalance","Sell"], ordered=True)
    out = out.assign(ActionOrder=action_order).sort_values(["ActionOrder","Δ Wt (bps)"], ascending=[True, False]).drop(columns=["ActionOrder"])
    out["Old Wt"] = out["Old Wt"].map(lambda x: f"{x:.2%}")
    out["New Wt"] = out["New Wt"].map(lambda x: f"{x:.2%}")
    return out.reset_index(drop=True)

# =========================
# Regime & Live paper tracking (Enhanced)
# =========================
@st.cache_data(ttl=43200)
def get_benchmark_series(ticker: str, start: str, end: str) -> pd.Series:
    """Fetch a benchmark price series with caching.

    Streamlit caches both successful results and raised exceptions. Instead of
    clearing the cache on failure, log the error and retry once to avoid
    transient outages.
    """
    for attempt in range(2):
        try:
            try:
                data = parallel_yf_download(ticker, start=start, end=end)
            except Exception:
                data = _yf_download(
                    ticker,
                    start=start,
                    end=end,
                )
            try:
                px = data["Close"]
            except Exception:
                # Fallback: take first column if "Close" not present (e.g., FRED series)
                px = data.iloc[:, 0] if hasattr(data, "iloc") else data
            px = _safe_series(px)
            return pd.Series(px).dropna()
        except Exception as e:
            st.warning(f"Failed to download {ticker} data: {e}")
            if attempt == 1:
                raise e

def compute_regime_metrics(universe_prices_daily: pd.DataFrame) -> Dict[str, float]:
    """Enhanced regime metrics calculation"""
    if universe_prices_daily.empty:
        return {}

    start = (universe_prices_daily.index.min() - pd.DateOffset(days=5)).strftime("%Y-%m-%d")
    end = (universe_prices_daily.index.max() + pd.DateOffset(days=5)).strftime("%Y-%m-%d")

    def _safe_fetch(ticker: str) -> pd.Series:
        try:
            return get_benchmark_series(ticker, start, end).reindex(universe_prices_daily.index).ffill()
        except Exception:
            logging.info("Benchmark fetch failed for %s", ticker)
            return pd.Series(dtype=float)

    qqq = _safe_fetch("QQQ").dropna()
    vix = _safe_fetch("^VIX")
    vix3m = _safe_fetch("^VIX3M")
    hy_oas = _safe_fetch("BAMLH0A0HYM2")

    if len(vix) and len(vix3m):
        latest_vix = vix.iloc[-1]
        latest_vix3m = vix3m.iloc[-1]
        vix_ts = float(latest_vix3m / latest_vix) if latest_vix not in (0, np.nan) else np.nan
    else:
        vix_ts = np.nan

    hy_oas_last = float(hy_oas.iloc[-1]) if len(hy_oas) else np.nan

    roll_ma = universe_prices_daily.rolling(REGIME_MA).mean()
    if len(roll_ma) and not roll_ma.iloc[-1].isna().all():
        pct_above_ma = float((universe_prices_daily.iloc[-1] > roll_ma.iloc[-1]).mean())
    else:
        pct_above_ma = np.nan

    qqq_above_ma = np.nan
    qqq_vol_10d = np.nan
    qqq_slope_50 = np.nan
    if not qqq.empty:
        qqq_ma = qqq.rolling(REGIME_MA).mean()
        if len(qqq_ma.dropna()) > 0:
            qqq_above_ma = float(qqq.iloc[-1] > qqq_ma.iloc[-1])
        qqq_vol_10d = float(qqq.pct_change().rolling(10).std().iloc[-1]) if len(qqq) >= 11 else np.nan
        if len(qqq) > 60:
            ma50 = qqq.rolling(50).mean()
            if pd.notna(ma50.iloc[-1]) and pd.notna(ma50.iloc[-10]):
                qqq_slope_50 = float(ma50.iloc[-1] / ma50.iloc[-10] - 1)

    monthly = universe_prices_daily.resample("M").last()
    pos_6m = float((monthly.pct_change(6).iloc[-1] > 0).mean()) if len(monthly) >= 7 else np.nan

    return {
        "universe_above_200dma": pct_above_ma,
        "qqq_above_200dma": qqq_above_ma,
        "qqq_vol_10d": qqq_vol_10d,
        "breadth_pos_6m": pos_6m,
        "qqq_50dma_slope_10d": qqq_slope_50,
        "vix_term_structure": vix_ts,
        "hy_oas": hy_oas_last,
    }

def get_market_regime() -> Tuple[str, Dict[str, float]]:
    """
    Enhanced market regime detection with additional context
    """
    try:
        univ = st.session_state.get("universe", "Hybrid Top150")
        base_tickers, _, _ = get_universe(univ)
        end = date.today().strftime("%Y-%m-%d")
        start = (date.today() - relativedelta(months=12)).strftime("%Y-%m-%d")
        px = fetch_market_data(base_tickers, start, end)
        metrics = compute_regime_metrics(px)
        
        # Enhanced labeling with more nuanced categories
        breadth = metrics.get("breadth_pos_6m", np.nan)
        qqq_abv = metrics.get("qqq_above_200dma", np.nan)
        vol10   = metrics.get("qqq_vol_10d", np.nan)
        
        # More sophisticated regime classification
        if qqq_abv >= 1.0 and breadth > 0.65 and vol10 < 0.025:
            label = "Strong Risk-On"
        elif qqq_abv >= 1.0 and breadth > 0.50:
            label = "Risk-On"
        elif qqq_abv >= 1.0 and breadth > 0.35:
            label = "Cautious Risk-On"
        elif qqq_abv < 1.0 and breadth > 0.45:
            label = "Mixed"
        elif qqq_abv < 1.0 and breadth > 0.35:
            label = "Risk-Off"
        elif vol10 > 0.045:
            label = "High Volatility Risk-Off"
        else:
            label = "Extreme Risk-Off"
            
        return label, metrics
    except Exception:
        return "Neutral", {}

def select_optimal_universe(as_of: date | None = None) -> str:
    """Automatically choose the trading universe based on recent index momentum.

    Uses 3-month returns of ``SPY`` and ``QQQ`` as proxies for S&P 500 and
    NASDAQ 100 respectively.  When NASDAQ outperforms the S&P by more than 2%,
    the function selects ``"NASDAQ100+"``.  When the S&P is positive but not
    meaningfully lagging, ``"S&P500 (All)"`` is chosen.  Otherwise the more
    defensive ``"Hybrid Top150"`` subset is returned.
    """

    asof_ts = pd.Timestamp(as_of or date.today())
    start = (asof_ts - relativedelta(months=3)).strftime("%Y-%m-%d")
    end = asof_ts.strftime("%Y-%m-%d")

    # Proxy ETFs for each universe
    etfs = {"NASDAQ100+": "QQQ", "S&P500 (All)": "SPY", "Hybrid Top150": "SPY"}
    try:
        try:
            raw = parallel_yf_download(
                list(set(etfs.values())),
                start=start,
                end=end,
            )
        except Exception:
            raw = _yf_download(
                list(set(etfs.values())),
                start=start,
                end=end,
            )

        data = raw["Close"]
        if isinstance(data, pd.Series):
            data = data.to_frame()
    except Exception:
        return "Hybrid Top150"

    returns: Dict[str, float] = {}
    for label, ticker in etfs.items():
        if ticker in data.columns:
            try:
                ret = float(data[ticker].iloc[-1] / data[ticker].iloc[0] - 1)
                returns[label] = ret
            except Exception:
                continue

    qqq_ret = returns.get("NASDAQ100+", -np.inf)
    spy_ret = returns.get("S&P500 (All)", -np.inf)

    if qqq_ret > 0 and (qqq_ret - spy_ret) > 0.02:
        return "NASDAQ100+"
    elif spy_ret > 0:
        return "S&P500 (All)"
    else:
        return "Hybrid Top150"

def assess_market_conditions(as_of: date | None = None) -> Dict[str, Any]:
    """Assess market conditions and derive configuration settings.

    Parameters
    ----------
    as_of : date or None
        Evaluation date.  Defaults to today when ``None``.

    Returns
    -------
    Dict[str, Any]
        Dictionary with two keys:
        ``metrics`` – market and macro metrics derived from
        :func:`compute_regime_metrics` and ``get_market_regime``.
        ``settings`` – recommended caps and other knobs for the
        strategy based on those metrics.
    """

    asof_ts = pd.Timestamp(as_of or date.today()).normalize()

    metrics: Dict[str, Any] = {}
    try:
        # Build universe and price history for the window preceding ``as_of``
        univ = st.session_state.get("universe", "Hybrid Top150")
        base_tickers, _, _ = get_universe(univ)
        end = asof_ts.strftime("%Y-%m-%d")
        start = (asof_ts - relativedelta(months=12)).strftime("%Y-%m-%d")
        hist = fetch_market_data(base_tickers, start, end)
        metrics.update(compute_regime_metrics(hist))
    except Exception:
        metrics = {}

    # Add regime label (uses existing helper which internally recomputes metrics)
    regime_label, _ = get_market_regime()
    metrics["regime"] = regime_label

    # Automatically determine optimal universe for the upcoming period
    chosen_universe = select_optimal_universe(asof_ts)
    st.session_state["universe"] = chosen_universe

    # Derive settings based on key thresholds
    breadth = metrics.get("breadth_pos_6m", 0.5)
    vol10 = metrics.get("qqq_vol_10d", 0.02)
    vix_ts = metrics.get("vix_term_structure", 1.0)
    hy_oas = metrics.get("hy_oas", 4.0)

    vix_thresh = st.session_state.get("vix_ts_threshold", VIX_TS_THRESHOLD_DEFAULT)
    oas_thresh = st.session_state.get("hy_oas_threshold", HY_OAS_THRESHOLD_DEFAULT)

    sector_cap = 0.30
    name_cap = 0.25
    stickiness_days = 7

    risk_off = (
        breadth < 0.35
        or vol10 > 0.045
        or vix_ts < vix_thresh
        or hy_oas > oas_thresh
    )

    risk_on = (
        breadth > 0.65
        and vol10 < 0.025
        and vix_ts >= vix_thresh
        and hy_oas < max(0.0, oas_thresh - 1)
    )

    if risk_off:
        sector_cap = 0.20
        name_cap = 0.20
        stickiness_days = 14
    elif risk_on:
        sector_cap = 0.35
        name_cap = 0.30
        stickiness_days = 5

    settings = {
        "sector_cap": float(sector_cap),
        "name_cap": float(name_cap),
        "stickiness_days": int(stickiness_days),
    }
    try:
        log = load_assess_log()
        new_row = pd.DataFrame([
            {
                "date": asof_ts,
                "metrics": json.dumps(metrics, default=float),
                "settings": json.dumps(settings, default=float),
            }
        ])
        log = pd.concat([log, new_row], ignore_index=True)
        log = log.drop_duplicates(subset=["date"], keep="last")
        save_assess_log(log)
    except Exception as e:
        logging.warning("P03 failed to save assessment log", exc_info=True)

    return {"metrics": metrics, "settings": settings, "universe": chosen_universe}

# =========================
# Assessment Logging
# =========================
def load_assess_log() -> pd.DataFrame:
    if GIST_API_URL and GITHUB_TOKEN:
        try:
            resp = requests.get(GIST_API_URL, headers=HEADERS, timeout=10)
            resp.raise_for_status()
            files = resp.json().get("files", {})
            content = files.get(ASSESS_LOG_FILE, {}).get("content", "")
            if content:
                df = pd.read_csv(io.StringIO(content))
                df["date"] = pd.to_datetime(df["date"])
                return df
        except Exception as e:
            logging.warning("P04 failed to load assessment log", exc_info=True)
    return pd.DataFrame(columns=["date", "metrics", "settings", "portfolio_ret", "benchmark_ret"])

def save_assess_log(df: pd.DataFrame) -> None:
    if not GIST_API_URL or not GITHUB_TOKEN:
        return
    try:
        csv_str = df.to_csv(index=False)
        payload = {"files": {ASSESS_LOG_FILE: {"content": csv_str}}}
        resp = requests.patch(GIST_API_URL, headers=HEADERS, json=payload, timeout=10)
        resp.raise_for_status()
    except Exception as e:
        if _HAS_ST:
            st.sidebar.warning(f"Could not save assessment log: {e}")
        else:
            logging.warning("Could not save assessment log: %s", e)

def record_assessment_outcome(as_of: date | None = None,
                              benchmark: str = "QQQ") -> Dict[str, Any]:
    asof_ts = pd.Timestamp(as_of or date.today()).normalize()
    end_ts = asof_ts + relativedelta(months=1)

    port_df = load_previous_portfolio()
    if port_df is None or "Weight" not in port_df.columns:
        return {"ok": False, "msg": "No portfolio data"}

    weights = port_df["Weight"].astype(float)
    if weights.sum() > 0:
        weights = weights / weights.sum()
    tickers = list(weights.index)

    px = fetch_market_data(tickers + [benchmark],
                           asof_ts.strftime("%Y-%m-%d"),
                           end_ts.strftime("%Y-%m-%d"))
    if px.empty or benchmark not in px.columns or len(px.index) < 2:
        return {"ok": False, "msg": "Insufficient price data"}

    prices = px[[*tickers, benchmark]].dropna()
    if prices.empty or len(prices) < 2:
        return {"ok": False, "msg": "Insufficient price data"}

    port_prices = prices[tickers]
    port_rets = port_prices.iloc[-1] / port_prices.iloc[0] - 1
    portfolio_ret = float((port_rets * weights.reindex(port_prices.columns).fillna(0)).sum())
    benchmark_ret = float(prices[benchmark].iloc[-1] / prices[benchmark].iloc[0] - 1)

    log = load_assess_log()
    mask = log["date"] == asof_ts
    if mask.any():
        log.loc[mask, "portfolio_ret"] = portfolio_ret
        log.loc[mask, "benchmark_ret"] = benchmark_ret
    else:
        new_row = {
            "date": asof_ts,
            "metrics": json.dumps({}, default=float),
            "settings": json.dumps({}, default=float),
            "portfolio_ret": portfolio_ret,
            "benchmark_ret": benchmark_ret,
        }
        log = pd.concat([log, pd.DataFrame([new_row])], ignore_index=True)

    save_assess_log(log)
    return {"ok": True, "portfolio_ret": portfolio_ret, "benchmark_ret": benchmark_ret}

def evaluate_assessment_accuracy(log: pd.DataFrame | None = None) -> Dict[str, Any]:
    """Evaluate accuracy of past market assessments.

    This reads the assessment log where each entry contains the
    portfolio and benchmark returns that followed a given assessment
    date.  It computes whether the portfolio outperformed the benchmark
    ("correct"), the alpha for each assessment, and aggregates summary
    statistics for display.

    Parameters
    ----------
    log : pd.DataFrame, optional
        Preloaded assessment log.  If ``None`` the log is loaded using
        :func:`load_assess_log`.

    Returns
    -------
    dict
        Dictionary containing the original log augmented with ``alpha``
        and ``correct`` columns along with summary metrics:
        ``hit_rate`` (share of assessments where the portfolio
        outperformed), ``avg_alpha`` (average portfolio minus benchmark
        return) and ``confusion_matrix`` (2x2 counts of portfolio
        positive/negative vs. benchmark positive/negative).
    """

    # Load log if not provided
    if log is None:
        log = load_assess_log()

    # Ensure required columns exist
    required_cols = {"portfolio_ret", "benchmark_ret"}
    if log.empty or not required_cols.issubset(log.columns):
        return {
            "history": pd.DataFrame(columns=["date", "portfolio_ret", "benchmark_ret", "alpha", "correct"]),
            "hit_rate": np.nan,
            "avg_alpha": np.nan,
            "confusion_matrix": pd.DataFrame(),
        }

    df = log.dropna(subset=["portfolio_ret", "benchmark_ret"]).copy()
    if df.empty:
        return {
            "history": pd.DataFrame(columns=["date", "portfolio_ret", "benchmark_ret", "alpha", "correct"]),
            "hit_rate": np.nan,
            "avg_alpha": np.nan,
            "confusion_matrix": pd.DataFrame(),
        }

    # Calculate alpha and correctness
    df["alpha"] = df["portfolio_ret"].astype(float) - df["benchmark_ret"].astype(float)
    df["correct"] = df["alpha"] > 0

    # Summary statistics
    hit_rate = df["correct"].mean() if len(df) else np.nan
    avg_alpha = df["alpha"].mean() if len(df) else np.nan

    # Confusion matrix of portfolio vs benchmark positive returns
    port_pos = df["portfolio_ret"] > 0
    bench_pos = df["benchmark_ret"] > 0
    confusion = pd.crosstab(port_pos, bench_pos).reindex(index=[False, True], columns=[False, True], fill_value=0)
    confusion = confusion.rename(index={False: "port_down", True: "port_up"},
                                 columns={False: "bench_down", True: "bench_up"})

    summary = {
        "history": df[["date", "portfolio_ret", "benchmark_ret", "alpha", "correct"]],
        "hit_rate": float(hit_rate) if pd.notna(hit_rate) else np.nan,
        "avg_alpha": float(avg_alpha) if pd.notna(avg_alpha) else np.nan,
        "confusion_matrix": confusion,
    }

    return summary

# =========================
# NEW: Strategy Health Monitoring
# =========================
def get_strategy_health_metrics(current_returns: pd.Series, 
                               benchmark_returns: pd.Series = None) -> Dict[str, float]:
    """Calculate comprehensive strategy health metrics"""
    if current_returns.empty:
        return {}
    
    health_metrics = {}
    
    # Rolling performance metrics
    if len(current_returns) >= 3:
        recent_3m = current_returns.iloc[-3:] if len(current_returns) >= 3 else current_returns
        health_metrics['recent_3m_return'] = recent_3m.mean()
        health_metrics['recent_3m_sharpe'] = (recent_3m.mean() * 12) / (recent_3m.std() * np.sqrt(12) + 1e-9)
    
    if len(current_returns) >= 6:
        recent_6m = current_returns.iloc[-6:]
        health_metrics['recent_6m_return'] = recent_6m.mean()
        health_metrics['hit_rate_6m'] = (recent_6m > 0).mean()
    
    # Drawdown analysis
    equity_curve = (1 + current_returns.fillna(0)).cumprod()
    current_dd = (equity_curve / equity_curve.cummax() - 1).iloc[-1]
    health_metrics['current_drawdown'] = current_dd
    
    # Volatility regime
    if len(current_returns) >= 12:
        recent_vol = current_returns.iloc[-12:].std() * np.sqrt(12)
        long_vol = current_returns.std() * np.sqrt(12)
        health_metrics['vol_regime_ratio'] = recent_vol / (long_vol + 1e-9)
    
    # Correlation to benchmark
    if benchmark_returns is not None:
        correlation = calculate_portfolio_correlation_to_market(current_returns, benchmark_returns)
        health_metrics['benchmark_correlation'] = correlation
    
    return health_metrics

def diagnose_strategy_issues(current_returns: pd.Series, 
                           turnover_series: pd.Series = None) -> List[str]:
    """Diagnose potential strategy issues"""
    issues = []
    
    if current_returns.empty:
        return ["No performance data available"]
    
    # Check recent performance
    if len(current_returns) >= 6:
        recent_6m = current_returns.iloc[-6:]
        if recent_6m.mean() < -0.02:  # Less than -2% monthly average
            issues.append("Poor recent performance (6M average < -2%)")
        
        hit_rate = (recent_6m > 0).mean()
        if hit_rate < 0.35:
            issues.append(f"Low hit rate ({hit_rate:.1%} positive months)")
    
    # Check drawdown
    equity_curve = (1 + current_returns.fillna(0)).cumprod()
    current_dd = (equity_curve / equity_curve.cummax() - 1).iloc[-1]
    if current_dd < -0.20:
        issues.append(f"Large drawdown ({current_dd:.1%})")
    
    # Check turnover efficiency
    if turnover_series is not None and len(turnover_series) > 0:
        avg_turnover = turnover_series.mean()
        if avg_turnover > 1.0:  # More than 100% monthly turnover
            issues.append("Excessive turnover (>100% monthly)")
    
    # Check volatility
    if len(current_returns) >= 12:
        recent_vol = current_returns.iloc[-12:].std() * np.sqrt(12)
        if recent_vol > 0.40:  # More than 40% annual volatility
            issues.append(f"High volatility ({recent_vol:.1%} annual)")
    
    if not issues:
        issues.append("No significant issues detected")
    
    return issues
                               
# =========================
# TRUST CHECKS (Signal, Construction, Health)
# =========================
def summarize_signal_alignment(metrics: Dict[str, float]) -> Dict[str, Any]:
    """Quick pass/fail style view for regime vs market reality."""
    if not metrics:
        return {"ok": False, "reason": "no-metrics", "checks": {}}

    breadth    = float(metrics.get("breadth_pos_6m", np.nan))
    qqq_above  = float(metrics.get("qqq_above_200dma", np.nan))
    vol10      = float(metrics.get("qqq_vol_10d", np.nan))
    vix_ts     = float(metrics.get("vix_term_structure", np.nan))
    regime_lbl = str(metrics.get("regime", "Unknown"))

    checks = {
        "qqq_above_200dma": (qqq_above >= 1.0),
        "breadth_ok": (not np.isnan(breadth) and breadth >= 0.50),
        "vol_ok": (not np.isnan(vol10) and vol10 < 0.03),
        "vix_ts_ok": (not np.isnan(vix_ts) and vix_ts >= 1.0),  # contango-ish
    }

    # If labeled Strong Risk-On, require stricter tests
    if "strong" in regime_lbl.lower():
        checks["breadth_strong"] = (not np.isnan(breadth) and breadth >= 0.60)
        checks["vol_strong"] = (not np.isnan(vol10) and vol10 < 0.025)

    ok = all(v is True for v in checks.values())
    return {"ok": ok, "reason": regime_lbl, "checks": checks}

def summarize_portfolio_construction(
    weights: pd.Series | None,
    sectors_map: Dict[str, str] | None,
    name_cap: float,
    sector_cap: float,
    turnover_series: pd.Series | None = None,
) -> Dict[str, Any]:
    """Caps, exposure, turnover sanity."""
    out = {"ok": True, "issues": [], "stats": {}}
    if weights is None or len(weights) == 0:
        out["ok"] = False
        out["issues"].append("no-weights")
        return out

    w = pd.Series(weights).dropna().astype(float)
    total_exp = float(w.sum())
    max_w = float(w.max()) if len(w) else 0.0

    # Constraint violations (uses your existing checker)
    violations = []
    if sectors_map:
        try:
            violations = check_constraint_violations(
                w, sectors_map, name_cap=name_cap, sector_cap=sector_cap, group_caps=None
            )
        except Exception:
            violations = []
    if violations:
        out["ok"] = False
        out["issues"].extend(violations)

    # Turnover — use last 12M mean if available
    tpy = None
    if turnover_series is not None and len(turnover_series) > 0:
        try:
            ts = pd.Series(turnover_series).dropna()
            if len(ts) >= 6:
                tpy = float(ts.tail(12).sum() / max(1, len(ts.tail(12)) / 1.0))  # monthly sum avg
        except Exception:
            tpy = None

    out["stats"] = {
        "total_equity_exposure": total_exp,
        "max_name_weight": max_w,
        "avg_turnover_last_12m": tpy,
    }

    # Heuristics
    if total_exp <= 0.50:
        out["issues"].append("low-exposure")
        out["ok"] = False
    if max_w > max(0.35, name_cap + 0.10):  # hard stop if crazy
        out["issues"].append(f"max-name-weight {max_w:.2%} too high")
        out["ok"] = False
    if tpy is not None and tpy > 1.0:  # >100% monthly (0.5*L1 def)
        out["issues"].append("excessive-turnover")
        out["ok"] = False

    return out

def summarize_health(
    monthly_returns: pd.Series,
    benchmark_monthly_returns: pd.Series | None = None,
) -> Dict[str, Any]:
    """Wraps your existing health calc + adds rolling correlation guard."""
    if monthly_returns is None or len(monthly_returns) == 0:
        return {"ok": False, "issues": ["no-returns"], "stats": {}}

    stats = get_strategy_health_metrics(monthly_returns, benchmark_monthly_returns)

    corr = stats.get("benchmark_correlation", np.nan)
    rolling_ok = (np.isnan(corr) or corr < 0.85)  # not a closet tracker
    issues = []
    if not rolling_ok:
        issues.append("high-benchmark-correlation")

    # Drawdown guardrails
    dd = stats.get("current_drawdown", 0.0)
    if dd < -0.30:
        issues.append("large-drawdown")

    ok = len(issues) == 0
    return {"ok": ok, "issues": issues, "stats": stats}

def run_trust_checks(
    weights_df: pd.DataFrame | None,
    metrics: Dict[str, float] | None,
    turnover_series: pd.Series | None,
    name_cap: float,
    sector_cap: float,
) -> Dict[str, Any]:
    """Convenience wrapper used by the app tab."""
    # Weights
    weights = None
    sectors_map = None
    try:
        if weights_df is not None and "Weight" in weights_df.columns:
            weights = weights_df["Weight"].astype(float)
            base_map = get_sector_map(list(weights.index))
            sectors_map = get_enhanced_sector_map(list(weights.index), base_map=base_map)
    except Exception:
        pass

    # 1) Signal alignment
    sig = summarize_signal_alignment(metrics or {})

    # 2) Portfolio construction
    constr = summarize_portfolio_construction(weights, sectors_map, name_cap, sector_cap, turnover_series)

    # 3) Health (use the same series you show in Performance tab)
    # Pull what the app saved in session
    base_cum = st.session_state.get("strategy_cum_net")
    if base_cum is None:
        base_cum = st.session_state.get("strategy_cum_gross")
    qqq_cum  = st.session_state.get("qqq_cum")

    def _to_monthly(series):
        if series is None or len(series) == 0:
            return pd.Series(dtype=float)
        r = pd.Series(series).pct_change().dropna()
        r.index = pd.to_datetime(r.index, errors="coerce")
        r = r[~r.index.isna()]
        return (1 + r).resample("M").prod() - 1

    health = summarize_health(
        _to_monthly(base_cum),
        _to_monthly(qqq_cum) if qqq_cum is not None else None
    )

    score = sum(int(x["ok"]) for x in (sig, constr, health))
    return {"score": score, "signal": sig, "construction": constr, "health": health}

# =========================
# Live performance tracking (Enhanced)
# =========================
def load_live_perf() -> pd.DataFrame:
    if GIST_API_URL and GITHUB_TOKEN:
        try:
            resp = requests.get(GIST_API_URL, headers=HEADERS, timeout=10)
            resp.raise_for_status()
            files = resp.json().get("files", {})
            content = files.get(LIVE_PERF_FILE, {}).get("content", "")
            if not content:
                return pd.DataFrame(columns=["date","strat_ret","qqq_ret","note"])
            df = pd.read_csv(io.StringIO(content))
            df["date"] = pd.to_datetime(df["date"])
            return df
        except Exception as e:
            logging.warning("P05 failed to load live performance", exc_info=True)
    return pd.DataFrame(columns=["date","strat_ret","qqq_ret","note"])

def save_live_perf(df: pd.DataFrame) -> None:
    if not GIST_API_URL or not GITHUB_TOKEN:
        return
    try:
        csv_str = df.to_csv(index=False)
        payload = {"files": {LIVE_PERF_FILE: {"content": csv_str}}}
        resp = requests.patch(GIST_API_URL, headers=HEADERS, json=payload, timeout=10)
        resp.raise_for_status()
    except Exception as e:
        if _HAS_ST:
            st.sidebar.warning(f"Could not save live perf: {e}")
        else:
            logging.warning("Could not save live perf: %s", e)

def calc_one_day_live_return(weights: pd.Series, daily_prices: pd.DataFrame) -> float:
    if weights is None or weights.empty or daily_prices.empty:
        return 0.0
    aligned = daily_prices[weights.index.intersection(daily_prices.columns)].dropna().iloc[-2:]
    if len(aligned) < 2:
        return 0.0
    rets = aligned.pct_change().iloc[-1]
    return float((rets * weights.reindex(aligned.columns).fillna(0.0)).sum())

def record_live_snapshot(weights_df: pd.DataFrame, note: str = "") -> Dict[str, object]:
    try:
        universe_choice = st.session_state.get("universe", "Hybrid Top150")
        base_tickers, _, _ = get_universe(universe_choice)
        end_date = date.today().strftime("%Y-%m-%d")
        start_date = (date.today() - relativedelta(days=40)).strftime("%Y-%m-%d")
        px = fetch_market_data(base_tickers + ["QQQ"], start_date, end_date)
        if px.empty or "QQQ" not in px.columns:
            return {"ok": False, "msg": "No price data for live snapshot."}

        weights = weights_df["Weight"].astype(float)
        weights = weights / weights.sum() if weights.sum() > 0 else weights
        weights = weights.reindex(px.columns).dropna()
        strat_1d = calc_one_day_live_return(weights, px[weights.index])
        qqq_1d   = px["QQQ"].pct_change().iloc[-1]

        log = load_live_perf()
        new_row = pd.DataFrame([{
            "date": pd.to_datetime(px.index[-1]).normalize(),
            "strat_ret": strat_1d,
            "qqq_ret": float(qqq_1d),
            "note": note
        }])
        out = pd.concat([log, new_row], ignore_index=True).drop_duplicates(subset=["date"], keep="last")
        save_live_perf(out)
        return {"ok": True, "strat_ret": strat_1d, "qqq_ret": float(qqq_1d), "rows": len(out)}
    except Exception as e:
        return {"ok": False, "msg": str(e)}

def get_live_equity() -> pd.DataFrame:
    log = load_live_perf().sort_values("date")
    if log.empty:
        return pd.DataFrame(columns=["date","strat_eq","qqq_eq"])
    df = log.copy()
    df["strat_eq"] = (1 + df["strat_ret"].fillna(0)).cumprod()
    df["qqq_eq"]   = (1 + df["qqq_ret"].fillna(0)).cumprod()
    return df[["date","strat_eq","qqq_eq"]]

# =========================
# NEW: Monte Carlo Forward Projections
# =========================
def run_monte_carlo_projections(historical_returns: pd.Series,
                               n_scenarios: int = 5000,
                               horizon_months: int = 12,
                               confidence_levels: List[int] = [10, 50, 90],
                               block_size: int = 3,
                               seed: int | None = 42) -> Dict:
    """Enhanced Monte Carlo projections with regime awareness.

    Parameters
    ----------
    historical_returns : pd.Series
        Series of historical monthly returns.
    n_scenarios : int, optional
        Number of Monte Carlo scenarios to generate.
    horizon_months : int, optional
        Projection horizon in months.
    confidence_levels : List[int], optional
        Percentiles to compute from the simulated distribution.
    block_size : int, optional
        Size of blocks used in block bootstrap.
    seed : int | None, optional
        Seed for the random number generator. If ``None``, the generator is
        initialized without a seed for non-deterministic results.
    """
    
    if len(historical_returns) < 12:
        return {"error": "Insufficient historical data for Monte Carlo"}
    
    # Clean returns
    returns_clean = historical_returns.dropna()
    if len(returns_clean) < 6:
        return {"error": "Insufficient clean returns data"}
    
    # Block bootstrap to preserve short-term correlation
    rng = np.random.default_rng(seed) if seed is not None else np.random.default_rng()
    scenarios = []
    
    for _ in range(n_scenarios):
        scenario_path = []
        months_needed = horizon_months
        
        while months_needed > 0:
            # Random starting point for block
            if block_size >= len(returns_clean):
                block_start = 0
                block = returns_clean.values
            else:
                block_start = rng.integers(0, len(returns_clean) - block_size + 1)
                block = returns_clean.iloc[block_start:block_start + block_size].values
            
            scenario_path.extend(block[:months_needed])
            months_needed -= len(block)
        
        # Calculate scenario outcome
        scenario_returns = np.array(scenario_path[:horizon_months])
        scenario_total = (1 + scenario_returns).prod() - 1
        scenarios.append(scenario_total)
    
    scenarios = np.array(scenarios)
    
    # Calculate percentiles
    percentiles = {}
    for conf in confidence_levels:
        percentiles[f'p{conf}'] = np.percentile(scenarios, conf)
    
    # Additional statistics
    results = {
        'scenarios': scenarios,
        'percentiles': percentiles,
        'mean_return': scenarios.mean(),
        'std_return': scenarios.std(),
        'prob_positive': (scenarios > 0).mean(),
        'prob_beat_10pct': (scenarios > 0.10).mean(),
        'downside_risk': scenarios[scenarios < 0].mean() if (scenarios < 0).any() else 0,
        'horizon_months': horizon_months
    }
    
    return results<|MERGE_RESOLUTION|>--- conflicted
+++ resolved
@@ -674,7 +674,155 @@
     else:
         use_polars = False
 
-<<<<<<< HEAD
+# ---------- Factor z-score helpers (Pandas-first, optional Polars input) ----------
+
+# Optional Polars support (convert to pandas if provided)
+try:  # don't hard-require polars
+    import polars as pl  # type: ignore
+    _HAS_POLARS = True
+except Exception:
+    pl = None  # type: ignore
+    _HAS_POLARS = False
+
+
+def _to_pandas(obj):
+    """Convert Polars DataFrame/Series to pandas if needed; otherwise return as-is."""
+    if _HAS_POLARS:
+        try:
+            if isinstance(obj, pl.DataFrame):
+                return obj.to_pandas()
+            if isinstance(obj, pl.Series):
+                return obj.to_pandas()
+        except Exception:
+            # Fall through to return original object
+            pass
+    return obj
+
+
+def blended_momentum_z(monthly: pd.DataFrame | "pl.DataFrame") -> pd.Series:
+    """
+    Blended momentum z-score using 3/6/12M horizons with weights 0.2/0.4/0.4.
+    Accepts pandas or polars DataFrame (prices at month end).
+    """
+    if monthly is None:
+        return pd.Series(dtype=float)
+
+    monthly = _to_pandas(monthly)
+    if not isinstance(monthly, pd.DataFrame) or monthly.shape[0] < 13:
+        return pd.Series(dtype=float)
+
+    # Ensure chronological order
+    try:
+        monthly = monthly.sort_index()
+    except Exception:
+        pass
+
+    cols = monthly.columns
+    r3 = monthly.pct_change(3).iloc[-1]
+    r6 = monthly.pct_change(6).iloc[-1]
+    r12 = monthly.pct_change(12).iloc[-1]
+
+    z3 = _zscore_series(r3, cols)
+    z6 = _zscore_series(r6, cols)
+    z12 = _zscore_series(r12, cols)
+
+    return 0.2 * z3 + 0.4 * z6 + 0.4 * z12
+
+
+def lowvol_z(
+    daily: pd.DataFrame | "pl.DataFrame",
+    vol_series: pd.Series | "pl.Series" | None = None,
+) -> pd.Series:
+    """
+    Low-volatility factor as a z-score of 63-day rolling std of daily returns.
+    If 'vol_series' is given (precomputed vol), z-score that instead.
+    Accepts pandas or polars inputs.
+    """
+    if daily is None:
+        return pd.Series(dtype=float)
+
+    daily = _to_pandas(daily)
+    vol_series = _to_pandas(vol_series)
+
+    if not isinstance(daily, pd.DataFrame):
+        return pd.Series(dtype=float)
+    cols = daily.columns
+
+    # Use precomputed vol if provided
+    if vol_series is not None:
+        try:
+            return _zscore_series(pd.Series(vol_series), cols)
+        except Exception:
+            pass
+
+    if daily.shape[0] < 80:  # need enough data for a stable 63d window
+        return pd.Series(0.0, index=cols)
+
+    vol = (
+        daily.pct_change()
+        .rolling(63)
+        .std()
+        .iloc[-1]
+        .replace([np.inf, -np.inf], np.nan)
+    )
+    return _zscore_series(vol, cols)
+
+
+def trend_z(
+    daily: pd.DataFrame | "pl.DataFrame",
+    dist_series: pd.Series | "pl.Series" | None = None,
+) -> pd.Series:
+    """
+    Trend factor as z-score of distance from 200DMA: (last / MA200 - 1).
+    If 'dist_series' is given, z-score that instead.
+    Accepts pandas or polars inputs.
+    """
+    if daily is None:
+        return pd.Series(dtype=float)
+
+    daily = _to_pandas(daily)
+    dist_series = _to_pandas(dist_series)
+
+    if not isinstance(daily, pd.DataFrame):
+        return pd.Series(dtype=float)
+    cols = daily.columns
+
+    # Use precomputed distance if provided
+    if dist_series is not None:
+        try:
+            return _zscore_series(pd.Series(dist_series), cols)
+        except Exception:
+            pass
+
+    if daily.shape[0] < 220:  # ensure we have >=200d + buffer
+        return pd.Series(0.0, index=cols)
+
+    ma200 = daily.rolling(200).mean().iloc[-1]
+    last = daily.iloc[-1]
+    dist = (last / ma200 - 1.0).replace([np.inf, -np.inf], np.nan)
+    return _zscore_series(dist, cols)
+
+
+def compute_signal_panels(daily: pd.DataFrame) -> Dict[str, pd.DataFrame | pd.Series]:
+    """Cache common signal inputs derived from daily close data."""
+    if daily is None or daily.empty:
+        empty_df = pd.DataFrame()
+        return {
+            "monthly": empty_df,
+            "r3": empty_df,
+            "r6": empty_df,
+            "r12": empty_df,
+            "vol63": empty_df,
+            "ma200": empty_df,
+            "dist200": empty_df,
+        }
+
+    # Respect an existing engine switch if your codebase defines it
+    if '_use_polars_engine' in globals() and callable(globals()['_use_polars_engine']):
+        use_polars = _use_polars_engine()
+    else:
+        use_polars = False
+
     if use_polars:
         try:
             return _compute_signal_panels_polars(daily)
@@ -701,168 +849,10 @@
         "ma200": ma200,
         "dist200": dist200,
     }
-=======
-def _ensure_pandas(obj: Any) -> Any:
-    """Convert Polars objects to pandas equivalents when possible."""
-    if obj is None:
-        return None
-    if isinstance(obj, (pd.Series, pd.DataFrame)):
-        return obj
-    if _HAS_POLARS:
-        try:
-            if isinstance(obj, pl.DataFrame):
-                return obj.to_pandas()
-            if isinstance(obj, pl.Series):
-                return obj.to_pandas()
-        except Exception:
-            logging.debug("Polars → pandas conversion failed; leaving object unchanged", exc_info=True)
-    return obj
-
-
-def _blended_momentum_z_pandas(monthly: Any) -> pd.Series:
-    monthly_pd = _ensure_pandas(monthly)
-    if not isinstance(monthly_pd, pd.DataFrame) or monthly_pd.empty:
-        return pd.Series(dtype=float)
-
-    try:
-        monthly_pd = monthly_pd.sort_index()
-    except Exception:
-        pass
-
-    if monthly_pd.shape[0] < 13:
-        return pd.Series(dtype=float)
-
-    cols = monthly_pd.columns
-    r3 = monthly_pd.pct_change(3).iloc[-1]
-    r6 = monthly_pd.pct_change(6).iloc[-1]
-    r12 = monthly_pd.pct_change(12).iloc[-1]
-
-    z3 = _zscore_series(r3, cols)
-    z6 = _zscore_series(r6, cols)
-    z12 = _zscore_series(r12, cols)
-
-    return 0.2 * z3 + 0.4 * z6 + 0.4 * z12
-
-
-def _lowvol_z_pandas(
-    daily: Any,
-    vol_series: Any = None,
-) -> pd.Series:
-    daily_pd = _ensure_pandas(daily)
-    vol_pd = _ensure_pandas(vol_series)
-
-    if not isinstance(daily_pd, pd.DataFrame):
-        return pd.Series(dtype=float)
-
-    cols = daily_pd.columns
-
-    if vol_pd is not None:
-        try:
-            vol_series_pd = pd.Series(vol_pd)
-        except Exception:
-            vol_series_pd = None
-        if isinstance(vol_series_pd, pd.Series):
-            return _zscore_series(vol_series_pd, cols)
-
-    if daily_pd.shape[0] < 80:
-        return pd.Series(0.0, index=cols)
-
-    vol = (
-        daily_pd.pct_change()
-        .rolling(63)
-        .std()
-        .iloc[-1]
-        .replace([np.inf, -np.inf], np.nan)
-    )
-    return _zscore_series(vol, cols)
-
-
-def _trend_z_pandas(
-    daily: Any,
-    dist_series: Any = None,
-) -> pd.Series:
-    daily_pd = _ensure_pandas(daily)
-    dist_pd = _ensure_pandas(dist_series)
-
-    if not isinstance(daily_pd, pd.DataFrame):
-        return pd.Series(dtype=float)
-
-    cols = daily_pd.columns
-
-    if dist_pd is not None:
-        try:
-            dist_series_pd = pd.Series(dist_pd)
-        except Exception:
-            dist_series_pd = None
-        if isinstance(dist_series_pd, pd.Series):
-            return _zscore_series(dist_series_pd, cols)
-
-    if daily_pd.shape[0] < 220:
-        return pd.Series(0.0, index=cols)
-
-    ma200 = daily_pd.rolling(200).mean().iloc[-1]
-    last = daily_pd.iloc[-1]
-    dist = (last / ma200 - 1.0).replace([np.inf, -np.inf], np.nan)
-    return _zscore_series(dist, cols)
-
-
-def blended_momentum_z(monthly: pd.DataFrame | "pl.DataFrame") -> pd.Series:
-    if monthly is None:
-        return pd.Series(dtype=float)
-
-    if _use_polars_engine():
-        try:
-            polars_res = _blended_momentum_z_polars(monthly)
-            if isinstance(polars_res, pd.Series):
-                return polars_res
-            if polars_res is not None:
-                return pd.Series(polars_res)
-        except Exception:
-            logging.exception("Polars momentum z failed; falling back to pandas")
-
-    return _blended_momentum_z_pandas(monthly)
-
-
-def lowvol_z(
-    daily: pd.DataFrame | "pl.DataFrame",
-    vol_series: pd.Series | "pl.Series" | None = None,
-) -> pd.Series:
-    if daily is None:
-        return pd.Series(dtype=float)
-
-    if _use_polars_engine():
-        try:
-            polars_res = _lowvol_z_polars(daily, vol_series)
-            if isinstance(polars_res, pd.Series):
-                return polars_res
-        except Exception:
-            logging.exception("Polars low-vol z failed; falling back to pandas")
-
-    return _lowvol_z_pandas(daily, vol_series)
-
-
-def trend_z(
-    daily: pd.DataFrame | "pl.DataFrame",
-    dist_series: pd.Series | "pl.Series" | None = None,
-) -> pd.Series:
-    if daily is None:
-        return pd.Series(dtype=float)
-
-    if _use_polars_engine():
-        try:
-            polars_res = _trend_z_polars(daily, dist_series)
-            if isinstance(polars_res, pd.Series):
-                return polars_res
-        except Exception:
-            logging.exception("Polars trend z failed; falling back to pandas")
-
-    return _trend_z_pandas(daily, dist_series)
-
 
 # =========================
 # Data cleaning helpers (robust capping + interpolation)
 # =========================
->>>>>>> f86c942b
 
 def _robust_return_stats(returns: pd.Series) -> tuple[float, float]:
     """Robust location/scale (median & MAD*1.4826) with sane fallbacks."""
@@ -2165,12 +2155,7 @@
 
 def _resolve_fetch_start(start_date: str, end_date: Optional[str]) -> str:
     """Return the actual start date to use when downloading data."""
-<<<<<<< HEAD
-    months_back = 14
-=======
-months_back = 6 if PERF.get("fast_io") else 14
-months_back = max(months_back, 14)
->>>>>>> f86c942b
+months_back = max(14, 6 if PERF.get("fast_io") else 14)
 
     try:
         start_ts = pd.to_datetime(start_date)
@@ -2691,9 +2676,7 @@
     }
 
 @st.cache_data(ttl=43200)
-<<<<<<< HEAD
-
-=======
+@st.cache_data(ttl=43200)
 def compute_signal_panels(daily: pd.DataFrame) -> Dict[str, pd.DataFrame | pd.Series]:
     """Cache common signal inputs derived from daily close data."""
     if daily is None or daily.empty:
@@ -2844,7 +2827,6 @@
     dist = (last / ma200 - 1.0).replace([np.inf, -np.inf], np.nan)
     return _zscore_series(dist, cols)
   
->>>>>>> f86c942b
 def composite_score(daily: pd.DataFrame, panels: Dict[str, pd.DataFrame | pd.Series] | None = None) -> pd.Series:
     panels = compute_signal_panels(daily) if panels is None else panels
     monthly = panels.get("monthly", pd.DataFrame())
