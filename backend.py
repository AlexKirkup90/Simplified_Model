--- conflicted
+++ resolved
@@ -1466,31 +1466,25 @@
 # =========================
 # Data fetching (cache) - Enhanced with validation
 # =========================
+from typing import List, Tuple
+
 @st.cache_data(ttl=43200)
 def fetch_market_data(tickers: List[str], start_date: str, end_date: str) -> pd.DataFrame:
+    """Download adj-close prices for tickers, validate/clean, and cache to disk & Streamlit."""
     cache_path = _parquet_cache_path("market", tickers, start_date, end_date)
-<<<<<<< HEAD
-    if cache_path.exists():
-        for reader in (pd.read_parquet, pd.read_pickle):
-            try:
-                return reader(cache_path)
-            except Exception:
-                continue
-=======
+
+    # Try local disk cache first (Parquet -> Pickle)
     cached = _read_cached_dataframe(cache_path)
     if cached is not None:
         return cached
->>>>>>> ce4738a5
 
     try:
+        # Pull an extended window to help with MA/breadth calcs downstream
         fetch_start = (pd.to_datetime(start_date) - pd.DateOffset(months=14)).strftime("%Y-%m-%d")
+
         frames: List[pd.DataFrame] = []
         for batch in _chunk_tickers(tickers):
-            df = _yf_download(
-                batch,
-                start=fetch_start,
-                end=end_date,
-            )["Close"]
+            df = _yf_download(batch, start=fetch_start, end=end_date)["Close"]
             if isinstance(df, pd.Series):
                 df = df.to_frame()
                 df.columns = [batch[0]]
@@ -1502,64 +1496,33 @@
         data = pd.concat(frames, axis=1)
         result = data.dropna(axis=1, how="all")
 
-        # Enhanced data cleaning pipeline
+        # Enhanced data cleaning pipeline (true linear interpolation on short gaps, etc.)
         if not result.empty:
             cleaned_result, cleaning_alerts, _ = validate_and_clean_market_data(result, info=logging.info)
 
-            # Show cleaning summary
+            # Log a brief cleaning summary (top 2 alerts)
             if cleaning_alerts:
-                for alert in cleaning_alerts[:2]:  # Show top 2 cleaning actions
+                for alert in cleaning_alerts[:2]:
                     logging.info("Data cleaning: %s", alert)
 
-<<<<<<< HEAD
-            try:
-                cleaned_result.to_parquet(cache_path)
-            except Exception:
-                try:
-                    cleaned_result.to_pickle(cache_path)
-                except Exception:
-                    pass
-            return cleaned_result
-
-        try:
-            result.to_parquet(cache_path)
-        except Exception:
-            try:
-                result.to_pickle(cache_path)
-            except Exception:
-                pass
-=======
             _write_cached_dataframe(cleaned_result, cache_path)
             return cleaned_result
 
+        # Fallback: write whatever we got
         _write_cached_dataframe(result, cache_path)
->>>>>>> ce4738a5
         return result
 
     except Exception as e:
         st.error(f"Failed to download market data: {e}")
         return pd.DataFrame()
 
+
 @st.cache_data(ttl=43200)
 def fetch_price_volume(tickers: List[str], start_date: str, end_date: str) -> Tuple[pd.DataFrame, pd.DataFrame]:
+    """Download Close & Volume for tickers, clean/prune, and cache combined frame to disk & Streamlit."""
     cache_path = _parquet_cache_path("price_volume", tickers, start_date, end_date)
-<<<<<<< HEAD
-    if cache_path.exists():
-        for reader in (pd.read_parquet, pd.read_pickle):
-            try:
-                combined = reader(cache_path)
-            except Exception:
-                continue
-
-            if isinstance(combined.columns, pd.MultiIndex):
-                needed = {"Close", "Volume"}
-                have = set(combined.columns.get_level_values(0))
-                if needed.issubset(have):
-                    return combined["Close"], combined["Volume"]
-            else:
-                if {"Close", "Volume"}.issubset(combined.columns):
-                    return combined["Close"], combined["Volume"]
-=======
+
+    # Try local disk cache first (Parquet -> Pickle)
     combined = _read_cached_dataframe(cache_path)
     if combined is not None:
         if isinstance(combined.columns, pd.MultiIndex):
@@ -1570,32 +1533,30 @@
         else:
             if {"Close", "Volume"}.issubset(combined.columns):
                 return combined["Close"], combined["Volume"]
->>>>>>> ce4738a5
 
     try:
         fetch_start = (pd.to_datetime(start_date) - pd.DateOffset(months=14)).strftime("%Y-%m-%d")
+
         close_frames: List[pd.DataFrame] = []
         vol_frames: List[pd.DataFrame] = []
+
         for batch in _chunk_tickers(tickers):
-            df = _yf_download(
-                batch,
-                start=fetch_start,
-                end=end_date,
-            )[["Close", "Volume"]]
+            df = _yf_download(batch, start=fetch_start, end=end_date)[["Close", "Volume"]]
             if isinstance(df, pd.Series):
                 df = df.to_frame()
+
             if isinstance(df.columns, pd.MultiIndex):
                 close_part = df["Close"]
                 vol_part = df["Volume"]
             else:
-                if "Close" in df.columns and "Volume" in df.columns:
-                    close_part = df[["Close"]].copy()
-                    vol_part = df[["Volume"]].copy()
-                    if len(batch) == 1:
-                        close_part.columns = [batch[0]]
-                        vol_part.columns = [batch[0]]
-                else:
+                if "Close" not in df.columns or "Volume" not in df.columns:
                     continue
+                close_part = df[["Close"]].copy()
+                vol_part = df[["Volume"]].copy()
+                if len(batch) == 1:
+                    close_part.columns = [batch[0]]
+                    vol_part.columns = [batch[0]]
+
             close_frames.append(close_part)
             vol_frames.append(vol_part)
 
@@ -1606,11 +1567,11 @@
         vol = pd.concat(vol_frames, axis=1)
         vol = vol.reindex_like(close).fillna(0)
 
-        # Enhanced data cleaning for prices
+        # Enhanced cleaning for prices
         if not close.empty:
             cleaned_close, close_alerts, _ = validate_and_clean_market_data(close, info=logging.info)
 
-            # Clean volume data (less aggressive)
+            # Mild cleaning for volume: align and clip extreme spikes (99th pct)
             vol_aligned = vol.reindex_like(cleaned_close).fillna(0)
             for col in vol_aligned.columns:
                 col_data = vol_aligned[col]
@@ -1619,46 +1580,20 @@
                     vol_aligned[col] = col_data.clip(lower=0, upper=q99)
 
             if close_alerts:
-                for alert in close_alerts[:1]:  # Show top cleaning action
+                for alert in close_alerts[:1]:
                     logging.info("Price/Volume cleaning: %s", alert)
 
-<<<<<<< HEAD
-            combined = pd.concat({"Close": cleaned_close, "Volume": vol_aligned}, axis=1)
-            try:
-                combined.to_parquet(cache_path)
-            except Exception:
-                try:
-                    combined.to_pickle(cache_path)
-                except Exception:
-                    pass
+            _write_cached_dataframe(pd.concat({"Close": cleaned_close, "Volume": vol_aligned}, axis=1), cache_path)
             return cleaned_close, vol_aligned
 
-        combined = pd.concat({"Close": close, "Volume": vol}, axis=1)
-        try:
-            combined.to_parquet(cache_path)
-        except Exception:
-            try:
-                combined.to_pickle(cache_path)
-            except Exception:
-                pass
-=======
-            _write_cached_dataframe(
-                pd.concat({"Close": cleaned_close, "Volume": vol_aligned}, axis=1),
-                cache_path,
-            )
-            return cleaned_close, vol_aligned
-
-        _write_cached_dataframe(
-            pd.concat({"Close": close, "Volume": vol}, axis=1),
-            cache_path,
-        )
->>>>>>> ce4738a5
+        # Fallback: cache raw combined
+        _write_cached_dataframe(pd.concat({"Close": close, "Volume": vol}, axis=1), cache_path)
         return close, vol
 
     except Exception as e:
         st.error(f"Failed to download price/volume: {e}")
         return pd.DataFrame(), pd.DataFrame()
-        
+      
 # =========================
 # Persistence (Gist + Local) - Unchanged
 # =========================
